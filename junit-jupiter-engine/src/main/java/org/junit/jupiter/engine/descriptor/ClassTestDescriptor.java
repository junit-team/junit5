/*
 * Copyright 2015-2018 the original author or authors.
 *
 * All rights reserved. This program and the accompanying materials are
 * made available under the terms of the Eclipse Public License v2.0 which
 * accompanies this distribution and is available at
 *
 * http://www.eclipse.org/legal/epl-v20.html
 */

package org.junit.jupiter.engine.descriptor;

import static java.util.stream.Collectors.joining;
import static org.apiguardian.api.API.Status.INTERNAL;
import static org.junit.jupiter.engine.descriptor.ExtensionUtils.populateNewExtensionRegistryFromExtendWithAnnotation;
import static org.junit.jupiter.engine.descriptor.ExtensionUtils.registerExtensionsFromFields;
import static org.junit.jupiter.engine.descriptor.LifecycleMethodUtils.findAfterAllMethods;
import static org.junit.jupiter.engine.descriptor.LifecycleMethodUtils.findAfterEachMethods;
import static org.junit.jupiter.engine.descriptor.LifecycleMethodUtils.findBeforeAllMethods;
import static org.junit.jupiter.engine.descriptor.LifecycleMethodUtils.findBeforeEachMethods;
import static org.junit.jupiter.engine.descriptor.TestInstanceLifecycleUtils.getTestInstanceLifecycle;

import java.lang.reflect.Constructor;
import java.lang.reflect.Method;
import java.util.ArrayList;
import java.util.Collections;
import java.util.LinkedHashSet;
import java.util.List;
import java.util.Optional;
import java.util.Set;
import java.util.function.Function;

import org.apiguardian.api.API;
import org.junit.jupiter.api.TestInstance.Lifecycle;
import org.junit.jupiter.api.extension.AfterAllCallback;
import org.junit.jupiter.api.extension.BeforeAllCallback;
import org.junit.jupiter.api.extension.Extension;
import org.junit.jupiter.api.extension.ExtensionConfigurationException;
import org.junit.jupiter.api.extension.ExtensionContext;
import org.junit.jupiter.api.extension.TestInstanceFactory;
import org.junit.jupiter.api.extension.TestInstancePostProcessor;
import org.junit.jupiter.api.extension.TestInstantiationException;
import org.junit.jupiter.engine.execution.AfterEachMethodAdapter;
import org.junit.jupiter.engine.execution.BeforeEachMethodAdapter;
import org.junit.jupiter.engine.execution.ExecutableInvoker;
import org.junit.jupiter.engine.execution.JupiterEngineExecutionContext;
import org.junit.jupiter.engine.execution.TestInstanceProvider;
import org.junit.jupiter.engine.extension.ExtensionRegistry;
import org.junit.platform.commons.JUnitException;
import org.junit.platform.commons.util.BlacklistedExceptions;
import org.junit.platform.commons.util.Preconditions;
import org.junit.platform.commons.util.ReflectionUtils;
import org.junit.platform.commons.util.StringUtils;
import org.junit.platform.engine.TestDescriptor;
import org.junit.platform.engine.TestTag;
import org.junit.platform.engine.UniqueId;
import org.junit.platform.engine.support.descriptor.ClassSource;
import org.junit.platform.engine.support.hierarchical.ExclusiveResource;
import org.junit.platform.engine.support.hierarchical.OpenTest4JAwareThrowableCollector;
import org.junit.platform.engine.support.hierarchical.ThrowableCollector;

/**
 * {@link TestDescriptor} for tests based on Java classes.
 *
 * <h3>Default Display Names</h3>
 *
 * <p>The default display name for a top-level or nested static test class is
 * the fully qualified name of the class with the package name and leading dot
 * (".") removed.
 *
 * @since 5.0
 */
@API(status = INTERNAL, since = "5.0")
public class ClassTestDescriptor extends JupiterTestDescriptor {

	private static final ExecutableInvoker executableInvoker = new ExecutableInvoker();

	private final Class<?> testClass;
	private final Set<TestTag> tags;

	private TestInstanceFactory testInstanceFactory;
	private List<Method> beforeAllMethods;
	private List<Method> afterAllMethods;

	public ClassTestDescriptor(UniqueId uniqueId, Class<?> testClass) {
		this(uniqueId, ClassTestDescriptor::generateDefaultDisplayName, testClass);
	}

	protected ClassTestDescriptor(UniqueId uniqueId, Function<Class<?>, String> defaultDisplayNameGenerator,
			Class<?> testClass) {

		super(uniqueId, determineDisplayName(Preconditions.notNull(testClass, "Class must not be null"),
			defaultDisplayNameGenerator), ClassSource.from(testClass));

		this.testClass = testClass;
		this.tags = getTags(testClass);
	}

	// --- TestDescriptor ------------------------------------------------------

	@Override
	public Set<TestTag> getTags() {
		// return modifiable copy
		return new LinkedHashSet<>(this.tags);
	}

	public final Class<?> getTestClass() {
		return this.testClass;
	}

	@Override
	public Type getType() {
		return Type.CONTAINER;
	}

	@Override
	public String getLegacyReportingName() {
		return this.testClass.getName();
	}

	private static String generateDefaultDisplayName(Class<?> testClass) {
		String name = testClass.getName();
		int index = name.lastIndexOf('.');
		return name.substring(index + 1);
	}

	// --- Node ----------------------------------------------------------------

	@Override
	public ExecutionMode getExecutionMode() {
		return getExecutionMode(getTestClass());
	}

	@Override
	public Set<ExclusiveResource> getExclusiveResources() {
		return getExclusiveResources(getTestClass());
	}

	@Override
	public JupiterEngineExecutionContext prepare(JupiterEngineExecutionContext context) {
		ExtensionRegistry registry = populateNewExtensionRegistryFromExtendWithAnnotation(
			context.getExtensionRegistry(), this.testClass);

		// Register extensions from static fields here, at the class level but
		// after extensions registered via @ExtendWith.
		registerExtensionsFromFields(registry, this.testClass, null);

		// Resolve the TestInstanceFactory at the class level in order to fail
		// the entire class in case of configuration errors (e.g., more than
		// one factory registered per class).
		this.testInstanceFactory = resolveTestInstanceFactory(registry);

		registerBeforeEachMethodAdapters(registry);
		registerAfterEachMethodAdapters(registry);

		Lifecycle lifecycle = getTestInstanceLifecycle(this.testClass, context.getConfigurationParameters());
		ThrowableCollector throwableCollector = new OpenTest4JAwareThrowableCollector();
		ClassExtensionContext extensionContext = new ClassExtensionContext(context.getExtensionContext(),
			context.getExecutionListener(), this, lifecycle, context.getConfigurationParameters(), throwableCollector);

		this.beforeAllMethods = findBeforeAllMethods(this.testClass, lifecycle == Lifecycle.PER_METHOD);
		this.afterAllMethods = findAfterAllMethods(this.testClass, lifecycle == Lifecycle.PER_METHOD);

		// @formatter:off
		return context.extend()
				.withTestInstanceProvider(testInstanceProvider(context, registry, extensionContext))
				.withExtensionRegistry(registry)
				.withExtensionContext(extensionContext)
				.withThrowableCollector(throwableCollector)
				.build();
		// @formatter:on
	}

	@Override
	public JupiterEngineExecutionContext before(JupiterEngineExecutionContext context) {
		ThrowableCollector throwableCollector = context.getThrowableCollector();

		Lifecycle lifecycle = context.getExtensionContext().getTestInstanceLifecycle().orElse(Lifecycle.PER_METHOD);
		if (lifecycle == Lifecycle.PER_CLASS) {
			// Eagerly load test instance for BeforeAllCallbacks, if necessary,
			// and store the instance in the ExtensionContext.
			ClassExtensionContext extensionContext = (ClassExtensionContext) context.getExtensionContext();
			throwableCollector.execute(() -> extensionContext.setTestInstance(
				context.getTestInstanceProvider().getTestInstance(Optional.empty())));
		}

		if (throwableCollector.isEmpty()) {
			context.beforeAllCallbacksExecuted(true);
			invokeBeforeAllCallbacks(context);

			if (throwableCollector.isEmpty()) {
				context.beforeAllMethodsExecuted(true);
				invokeBeforeAllMethods(context);
			}
		}

		throwableCollector.assertEmpty();

		return context;
	}

	@Override
	public void after(JupiterEngineExecutionContext context) {

		ThrowableCollector throwableCollector = context.getThrowableCollector();
		Throwable previousThrowable = throwableCollector.getThrowable();

		if (context.beforeAllMethodsExecuted()) {
			invokeAfterAllMethods(context);
		}

		if (context.beforeAllCallbacksExecuted()) {
			invokeAfterAllCallbacks(context);
		}

		// If the previous Throwable was not null when this method was called,
		// that means an exception was already thrown either before or during
		// the execution of this Node. If an exception was already thrown, any
		// later exceptions were added as suppressed exceptions to that original
		// exception unless a more severe exception occurred in the meantime.
		if (previousThrowable != throwableCollector.getThrowable()) {
			throwableCollector.assertEmpty();
		}
	}

	private TestInstanceFactory resolveTestInstanceFactory(ExtensionRegistry registry) {

		List<TestInstanceFactory> localFactories = registry.getLocalExtensions(TestInstanceFactory.class);
		if (localFactories.isEmpty()) {
			return null;
		}

		ExtensionRegistry parentRegistry = registry.getParent();
		if (parentRegistry != null) {
			List<TestInstanceFactory> parentFactories = parentRegistry.getExtensions(TestInstanceFactory.class);
			localFactories.removeAll(parentFactories);
			if (localFactories.isEmpty()) {
				return null;
			}
		}

		if (localFactories.size() > 1) {
			String factoryNames = localFactories.stream().map(factory -> factory.getClass().getName()).collect(
				joining(", "));

			String errorMessage = String.format(
				"The following TestInstanceFactory extensions were registered for test class [%s], but only one is permitted: %s",
				testClass.getName(), factoryNames);

			throw new ExtensionConfigurationException(errorMessage);
		}

		return localFactories.get(0);
	}

	private TestInstanceProvider testInstanceProvider(JupiterEngineExecutionContext parentExecutionContext,
			ExtensionRegistry registry, ClassExtensionContext extensionContext) {

		TestInstanceProvider testInstanceProvider = childRegistry -> instantiateAndPostProcessTestInstance(
			parentExecutionContext, extensionContext, childRegistry.orElse(registry));

		return childRegistry -> extensionContext.getTestInstance().orElseGet(
			() -> testInstanceProvider.getTestInstance(childRegistry));
	}

	private Object instantiateAndPostProcessTestInstance(JupiterEngineExecutionContext parentExecutionContext,
			ExtensionContext extensionContext, ExtensionRegistry registry) {

		Object instance = instantiateTestClass(parentExecutionContext, registry, extensionContext);
		invokeTestInstancePostProcessors(instance, registry, extensionContext);
		// In addition, we register extensions from instance fields here since the
		// best time to do that is immediately following test class instantiation
		// and post processing.
		registerExtensionsFromFields(registry, this.testClass, instance);
		return instance;
	}

	protected Object instantiateTestClass(JupiterEngineExecutionContext parentExecutionContext,
			ExtensionRegistry registry, ExtensionContext extensionContext) {

		return instantiateTestClass(Optional.empty(), registry, extensionContext);
	}

	protected Object instantiateTestClass(Optional<Object> outerInstance, ExtensionRegistry registry,
			ExtensionContext extensionContext) {

		return this.testInstanceFactory != null //
				? invokeTestInstanceFactory(outerInstance, extensionContext) //
				: invokeTestClassConstructor(outerInstance, registry, extensionContext);
	}

	private Object invokeTestInstanceFactory(Optional<Object> outerInstance, ExtensionContext extensionContext) {
		Object instance;

		try {
			instance = this.testInstanceFactory.createTestInstance(
				new DefaultTestInstanceFactoryContext(this.testClass, outerInstance), extensionContext);
		}
		catch (Throwable throwable) {
			BlacklistedExceptions.rethrowIfBlacklisted(throwable);

			if (throwable instanceof TestInstantiationException) {
				throw (TestInstantiationException) throwable;
			}

			String message = String.format("TestInstanceFactory [%s] failed to instantiate test class [%s]",
				this.testInstanceFactory.getClass().getName(), this.testClass.getName());
			if (StringUtils.isNotBlank(throwable.getMessage())) {
				message += ": " + throwable.getMessage();
			}
			throw new TestInstantiationException(message, throwable);
		}

		if (!this.testClass.isInstance(instance)) {
<<<<<<< HEAD
			String message = String.format(
				"TestInstanceFactory [%s] failed to return an instance of [%s] and instead returned an instance of [%s].",
				this.testInstanceFactory.getClass().getName(), this.testClass.getName(),
				(instance == null ? "null" : instance.getClass().getName()));
=======
			String testClassName = this.testClass.getName();
			Class<?> instanceClass = (instance == null ? null : instance.getClass());
			String instanceClassName = (instanceClass == null ? "null" : instanceClass.getName());

			// If the test instance was loaded via a different ClassLoader, append
			// the identity hash codes to the type names to help users disambiguate
			// between otherwise identical "fully qualified class names".
			if (testClassName.equals(instanceClassName)) {
				testClassName += "@" + Integer.toHexString(System.identityHashCode(this.testClass));
				instanceClassName += "@" + Integer.toHexString(System.identityHashCode(instanceClass));
			}
			String message = String.format(
				"TestInstanceFactory [%s] failed to return an instance of [%s] and instead returned an instance of [%s].",
				this.testInstanceFactory.getClass().getName(), testClassName, instanceClassName);
>>>>>>> 85b9cf8d

			throw new TestInstantiationException(message);
		}

		return instance;
	}

	private Object invokeTestClassConstructor(Optional<Object> outerInstance, ExtensionRegistry registry,
			ExtensionContext extensionContext) {

		Constructor<?> constructor = ReflectionUtils.getDeclaredConstructor(this.testClass);
		return outerInstance.isPresent() //
				? executableInvoker.invoke(constructor, outerInstance.get(), extensionContext, registry) //
				: executableInvoker.invoke(constructor, extensionContext, registry);
	}

	private void invokeTestInstancePostProcessors(Object instance, ExtensionRegistry registry,
			ExtensionContext context) {

		registry.stream(TestInstancePostProcessor.class).forEach(
			extension -> executeAndMaskThrowable(() -> extension.postProcessTestInstance(instance, context)));
	}

	private void invokeBeforeAllCallbacks(JupiterEngineExecutionContext context) {
		ExtensionRegistry registry = context.getExtensionRegistry();
		ExtensionContext extensionContext = context.getExtensionContext();
		ThrowableCollector throwableCollector = context.getThrowableCollector();

		for (BeforeAllCallback callback : registry.getExtensions(BeforeAllCallback.class)) {
			throwableCollector.execute(() -> callback.beforeAll(extensionContext));
			if (throwableCollector.isNotEmpty()) {
				break;
			}
		}
	}

	private void invokeBeforeAllMethods(JupiterEngineExecutionContext context) {
		ExtensionRegistry registry = context.getExtensionRegistry();
		ExtensionContext extensionContext = context.getExtensionContext();
		ThrowableCollector throwableCollector = context.getThrowableCollector();
		Object testInstance = extensionContext.getTestInstance().orElse(null);

		for (Method method : this.beforeAllMethods) {
			throwableCollector.execute(
				() -> executableInvoker.invoke(method, testInstance, extensionContext, registry));
			if (throwableCollector.isNotEmpty()) {
				break;
			}
		}
	}

	private void invokeAfterAllMethods(JupiterEngineExecutionContext context) {
		ExtensionRegistry registry = context.getExtensionRegistry();
		ExtensionContext extensionContext = context.getExtensionContext();
		ThrowableCollector throwableCollector = context.getThrowableCollector();
		Object testInstance = extensionContext.getTestInstance().orElse(null);

		this.afterAllMethods.forEach(method -> throwableCollector.execute(
			() -> executableInvoker.invoke(method, testInstance, extensionContext, registry)));
	}

	private void invokeAfterAllCallbacks(JupiterEngineExecutionContext context) {
		ExtensionRegistry registry = context.getExtensionRegistry();
		ExtensionContext extensionContext = context.getExtensionContext();
		ThrowableCollector throwableCollector = context.getThrowableCollector();

		registry.getReversedExtensions(AfterAllCallback.class)//
				.forEach(extension -> throwableCollector.execute(() -> extension.afterAll(extensionContext)));
	}

	private void registerBeforeEachMethodAdapters(ExtensionRegistry registry) {
		List<Method> beforeEachMethods = findBeforeEachMethods(this.testClass);
		registerMethodsAsExtensions(beforeEachMethods, registry, this::synthesizeBeforeEachMethodAdapter);
	}

	private void registerAfterEachMethodAdapters(ExtensionRegistry registry) {
		// Make a local copy since findAfterEachMethods() returns an immutable list.
		List<Method> afterEachMethods = new ArrayList<>(findAfterEachMethods(this.testClass));

		// Since the bottom-up ordering of afterEachMethods will later be reversed when the
		// synthesized AfterEachMethodAdapters are executed within TestMethodTestDescriptor,
		// we have to reverse the afterEachMethods list to put them in top-down order before
		// we register them as synthesized extensions.
		Collections.reverse(afterEachMethods);

		registerMethodsAsExtensions(afterEachMethods, registry, this::synthesizeAfterEachMethodAdapter);
	}

	private void registerMethodsAsExtensions(List<Method> methods, ExtensionRegistry registry,
			Function<Method, Extension> extensionSynthesizer) {

		methods.forEach(method -> registry.registerExtension(extensionSynthesizer.apply(method), method));
	}

	private BeforeEachMethodAdapter synthesizeBeforeEachMethodAdapter(Method method) {
		return (extensionContext, registry) -> invokeMethodInExtensionContext(method, extensionContext, registry);
	}

	private AfterEachMethodAdapter synthesizeAfterEachMethodAdapter(Method method) {
		return (extensionContext, registry) -> invokeMethodInExtensionContext(method, extensionContext, registry);
	}

	private void invokeMethodInExtensionContext(Method method, ExtensionContext context, ExtensionRegistry registry) {
		Object testInstance = context.getRequiredTestInstance();
		testInstance = ReflectionUtils.getOutermostInstance(testInstance, method.getDeclaringClass()).orElseThrow(
			() -> new JUnitException("Failed to find instance for method: " + method.toGenericString()));

		executableInvoker.invoke(method, testInstance, context, registry);
	}

}<|MERGE_RESOLUTION|>--- conflicted
+++ resolved
@@ -312,12 +312,6 @@
 		}
 
 		if (!this.testClass.isInstance(instance)) {
-<<<<<<< HEAD
-			String message = String.format(
-				"TestInstanceFactory [%s] failed to return an instance of [%s] and instead returned an instance of [%s].",
-				this.testInstanceFactory.getClass().getName(), this.testClass.getName(),
-				(instance == null ? "null" : instance.getClass().getName()));
-=======
 			String testClassName = this.testClass.getName();
 			Class<?> instanceClass = (instance == null ? null : instance.getClass());
 			String instanceClassName = (instanceClass == null ? "null" : instanceClass.getName());
@@ -332,7 +326,6 @@
 			String message = String.format(
 				"TestInstanceFactory [%s] failed to return an instance of [%s] and instead returned an instance of [%s].",
 				this.testInstanceFactory.getClass().getName(), testClassName, instanceClassName);
->>>>>>> 85b9cf8d
 
 			throw new TestInstantiationException(message);
 		}
