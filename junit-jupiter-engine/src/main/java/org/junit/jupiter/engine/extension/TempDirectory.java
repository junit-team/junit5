--- conflicted
+++ resolved
@@ -156,16 +156,10 @@
 
 			try {
 				CleanupMode cleanupMode = determineCleanupModeForField(field);
-<<<<<<< HEAD
 				boolean ignoreErrors = determineIgnoreErrorsForField(field);
-				TempDirFactory factory = determineTempDirFactoryForField(field, scope);
+				TempDirFactory factory = determineTempDirFactoryForField(field);
 				makeAccessible(field).set(testInstance, getPathOrFile(field.getType(), new FieldContext(field), factory,
-					cleanupMode, ignoreErrors, scope, context));
-=======
-				TempDirFactory factory = determineTempDirFactoryForField(field);
-				makeAccessible(field).set(testInstance,
-					getPathOrFile(field.getType(), new FieldContext(field), factory, cleanupMode, context));
->>>>>>> d90db543
+					cleanupMode, ignoreErrors, context));
 			}
 			catch (Throwable t) {
 				throw ExceptionUtils.throwAsUncheckedException(t);
@@ -191,16 +185,9 @@
 		Class<?> parameterType = parameterContext.getParameter().getType();
 		assertSupportedType("parameter", parameterType);
 		CleanupMode cleanupMode = determineCleanupModeForParameter(parameterContext);
-<<<<<<< HEAD
 		boolean ignoreErrors = determineIgnoreErrorsForParameter(parameterContext);
-		Scope scope = getScope(extensionContext);
-		TempDirFactory factory = determineTempDirFactoryForParameter(parameterContext, scope);
-		return getPathOrFile(parameterType, parameterContext, factory, cleanupMode, ignoreErrors, scope,
-			extensionContext);
-=======
 		TempDirFactory factory = determineTempDirFactoryForParameter(parameterContext);
-		return getPathOrFile(parameterType, parameterContext, factory, cleanupMode, extensionContext);
->>>>>>> d90db543
+		return getPathOrFile(parameterType, parameterContext, factory, cleanupMode, ignoreErrors, extensionContext);
 	}
 
 	private CleanupMode determineCleanupModeForField(Field field) {
@@ -220,7 +207,6 @@
 		return cleanupMode == DEFAULT ? this.configuration.getDefaultTempDirCleanupMode() : cleanupMode;
 	}
 
-<<<<<<< HEAD
 	private boolean determineIgnoreErrorsForField(Field field) {
 		TempDir tempDir = findAnnotation(field, TempDir.class).orElseThrow(
 			() -> new JUnitException("Field " + field + " must be annotated with @TempDir"));
@@ -237,20 +223,7 @@
 		return tempDir.ignoreErrors();
 	}
 
-	@SuppressWarnings("deprecation")
-	private Scope getScope(ExtensionContext context) {
-		return context.getRoot().getStore(NAMESPACE).getOrComputeIfAbsent( //
-			Scope.class, //
-			__ -> new EnumConfigurationParameterConverter<>(Scope.class, "@TempDir scope") //
-					.get(TempDir.SCOPE_PROPERTY_NAME, context::getConfigurationParameter, Scope.PER_DECLARATION), //
-			Scope.class //
-		);
-	}
-
-	private TempDirFactory determineTempDirFactoryForField(Field field, Scope scope) {
-=======
 	private TempDirFactory determineTempDirFactoryForField(Field field) {
->>>>>>> d90db543
 		TempDir tempDir = findAnnotation(field, TempDir.class).orElseThrow(
 			() -> new JUnitException("Field " + field + " must be annotated with @TempDir"));
 		return determineTempDirFactory(tempDir);
@@ -284,24 +257,11 @@
 	}
 
 	private static Object getPathOrFile(Class<?> elementType, AnnotatedElementContext elementContext,
-<<<<<<< HEAD
-			TempDirFactory factory, CleanupMode cleanupMode, boolean ignoreErrors, Scope scope,
-			ExtensionContext extensionContext) {
-
-		Namespace namespace = scope == Scope.PER_DECLARATION //
-				? NAMESPACE.append(elementContext) //
-				: NAMESPACE;
-		Path path = extensionContext.getStore(namespace) //
+			TempDirFactory factory, CleanupMode cleanupMode, boolean ignoreErrors, ExtensionContext extensionContext) {
+
+		Path path = extensionContext.getStore(NAMESPACE.append(elementContext)) //
 				.getOrComputeIfAbsent(KEY, __ -> createTempDir(factory, cleanupMode, ignoreErrors, elementType,
 					elementContext, extensionContext), CloseablePath.class) //
-=======
-			TempDirFactory factory, CleanupMode cleanupMode, ExtensionContext extensionContext) {
-
-		Path path = extensionContext.getStore(NAMESPACE.append(elementContext)) //
-				.getOrComputeIfAbsent(KEY,
-					__ -> createTempDir(factory, cleanupMode, elementType, elementContext, extensionContext),
-					CloseablePath.class) //
->>>>>>> d90db543
 				.get();
 
 		return (elementType == Path.class) ? path : path.toFile();
