/*
 * Copyright 2015-2025 the original author or authors.
 *
 * All rights reserved. This program and the accompanying materials are
 * made available under the terms of the Eclipse Public License v2.0 which
 * accompanies this distribution and is available at
 *
 * https://www.eclipse.org/legal/epl-v20.html
 */

package org.junit.jupiter.engine.extension;

import static java.nio.file.FileVisitResult.CONTINUE;
import static java.nio.file.FileVisitResult.SKIP_SUBTREE;
import static java.util.stream.Collectors.joining;
import static org.junit.jupiter.api.extension.TestInstantiationAwareExtension.ExtensionContextScope.TEST_METHOD;
import static org.junit.jupiter.api.io.CleanupMode.DEFAULT;
import static org.junit.jupiter.api.io.CleanupMode.NEVER;
import static org.junit.jupiter.api.io.CleanupMode.ON_SUCCESS;
import static org.junit.platform.commons.support.AnnotationSupport.findAnnotatedFields;
import static org.junit.platform.commons.support.AnnotationSupport.findAnnotation;
import static org.junit.platform.commons.support.ReflectionSupport.makeAccessible;
import static org.junit.platform.commons.util.ReflectionUtils.isRecordObject;

import java.io.File;
import java.io.IOException;
import java.lang.reflect.AnnotatedElement;
import java.lang.reflect.Constructor;
import java.lang.reflect.Executable;
import java.lang.reflect.Field;
import java.lang.reflect.Parameter;
import java.nio.file.DirectoryNotEmptyException;
import java.nio.file.FileSystems;
import java.nio.file.FileVisitResult;
import java.nio.file.Files;
import java.nio.file.LinkOption;
import java.nio.file.NoSuchFileException;
import java.nio.file.Path;
import java.nio.file.Paths;
import java.nio.file.SimpleFileVisitor;
import java.nio.file.attribute.BasicFileAttributes;
import java.nio.file.attribute.DosFileAttributeView;
import java.util.Collections;
import java.util.HashSet;
import java.util.Set;
import java.util.SortedMap;
import java.util.TreeMap;
import java.util.function.Predicate;

import org.junit.jupiter.api.extension.AnnotatedElementContext;
import org.junit.jupiter.api.extension.BeforeAllCallback;
import org.junit.jupiter.api.extension.BeforeEachCallback;
import org.junit.jupiter.api.extension.ExtensionConfigurationException;
import org.junit.jupiter.api.extension.ExtensionContext;
import org.junit.jupiter.api.extension.ExtensionContext.Namespace;
import org.junit.jupiter.api.extension.ParameterContext;
import org.junit.jupiter.api.extension.ParameterResolver;
import org.junit.jupiter.api.io.CleanupMode;
import org.junit.jupiter.api.io.TempDir;
import org.junit.jupiter.api.io.TempDirFactory;
import org.junit.jupiter.engine.config.EnumConfigurationParameterConverter;
import org.junit.jupiter.engine.config.JupiterConfiguration;
import org.junit.platform.commons.JUnitException;
import org.junit.platform.commons.PreconditionViolationException;
import org.junit.platform.commons.logging.Logger;
import org.junit.platform.commons.logging.LoggerFactory;
import org.junit.platform.commons.support.ModifierSupport;
import org.junit.platform.commons.support.ReflectionSupport;
import org.junit.platform.commons.util.ClassUtils;
import org.junit.platform.commons.util.ExceptionUtils;
import org.junit.platform.commons.util.Preconditions;
import org.junit.platform.commons.util.ToStringBuilder;

/**
 * {@code TempDirectory} is a JUnit Jupiter extension that creates and cleans
 * up temporary directories if a field in a test class or a parameter in a
 * test class constructor, lifecycle method, or test method is annotated with
 * {@code @TempDir}.
 *
 * <p>Consult the Javadoc for {@link TempDir} for details on the contract.
 *
 * @since 5.4
 * @see TempDir @TempDir
 * @see Files#createTempDirectory
 */
class TempDirectory implements BeforeAllCallback, BeforeEachCallback, ParameterResolver {

	// package-private for testing purposes
	static final Namespace NAMESPACE = Namespace.create(TempDirectory.class);
	static final String FILE_OPERATIONS_KEY = "file.operations";

	private static final String KEY = "temp.dir";
	private static final String FAILURE_TRACKER = "failure.tracker";
	private static final String CHILD_FAILED = "child.failed";

	private final JupiterConfiguration configuration;

	public TempDirectory(JupiterConfiguration configuration) {
		this.configuration = configuration;
	}

	@Override
	public ExtensionContextScope getTestInstantiationExtensionContextScope(ExtensionContext rootContext) {
		return TEST_METHOD;
	}

	/**
	 * Perform field injection for non-private, {@code static} fields (i.e.,
	 * class fields) of type {@link Path} or {@link File} that are annotated with
	 * {@link TempDir @TempDir}.
	 */
	@Override
	public void beforeAll(ExtensionContext context) {
		installFailureTracker(context);
		injectStaticFields(context, context.getRequiredTestClass());
	}

	/**
	 * Perform field injection for non-private, non-static fields (i.e.,
	 * instance fields) of type {@link Path} or {@link File} that are annotated
	 * with {@link TempDir @TempDir}.
	 */
	@Override
	public void beforeEach(ExtensionContext context) {
		installFailureTracker(context);
		context.getRequiredTestInstances().getAllInstances() //
				.forEach(instance -> injectInstanceFields(context, instance));
	}

	private static void installFailureTracker(ExtensionContext context) {
<<<<<<< HEAD
		context.getStore(NAMESPACE).put(FAILURE_TRACKER, (AutoCloseable) () -> context.getParent() //
				.ifPresent(parentContext -> {
					if (selfOrChildFailed(context)) {
						parentContext.getStore(NAMESPACE).put(CHILD_FAILED, true);
					}
				}));
=======
		context.getParent() //
				.filter(parentContext -> !context.getRoot().equals(parentContext)) //
				.ifPresent(parentContext -> installFailureTracker(context, parentContext));
	}

	private static void installFailureTracker(ExtensionContext context, ExtensionContext parentContext) {
		context.getStore(NAMESPACE).put(FAILURE_TRACKER, (CloseableResource) () -> {
			if (selfOrChildFailed(context)) {
				getContextSpecificStore(parentContext).put(CHILD_FAILED, true);
			}
		});
>>>>>>> bbaa8cd9
	}

	private void injectStaticFields(ExtensionContext context, Class<?> testClass) {
		injectFields(context, null, testClass, ModifierSupport::isStatic);
	}

	private void injectInstanceFields(ExtensionContext context, Object instance) {
		if (!isRecordObject(instance)) {
			injectFields(context, instance, instance.getClass(), ModifierSupport::isNotStatic);
		}
	}

	private void injectFields(ExtensionContext context, Object testInstance, Class<?> testClass,
			Predicate<Field> predicate) {

		Scope scope = getScope(context);

		findAnnotatedFields(testClass, TempDir.class, predicate).forEach(field -> {
			assertNonFinalField(field);
			assertSupportedType("field", field.getType());

			try {
				CleanupMode cleanupMode = determineCleanupModeForField(field);
				TempDirFactory factory = determineTempDirFactoryForField(field, scope);
				makeAccessible(field).set(testInstance,
					getPathOrFile(field.getType(), new FieldContext(field), factory, cleanupMode, scope, context));
			}
			catch (Throwable t) {
				throw ExceptionUtils.throwAsUncheckedException(t);
			}
		});
	}

	/**
	 * Determine if the {@link Parameter} in the supplied {@link ParameterContext}
	 * is annotated with {@link TempDir @TempDir}.
	 */
	@Override
	public boolean supportsParameter(ParameterContext parameterContext, ExtensionContext extensionContext) {
		return parameterContext.isAnnotated(TempDir.class);
	}

	/**
	 * Resolve the current temporary directory for the {@link Parameter} in the
	 * supplied {@link ParameterContext}.
	 */
	@Override
	public Object resolveParameter(ParameterContext parameterContext, ExtensionContext extensionContext) {
		Class<?> parameterType = parameterContext.getParameter().getType();
		assertSupportedType("parameter", parameterType);
		CleanupMode cleanupMode = determineCleanupModeForParameter(parameterContext);
		Scope scope = getScope(extensionContext);
		TempDirFactory factory = determineTempDirFactoryForParameter(parameterContext, scope);
		return getPathOrFile(parameterType, parameterContext, factory, cleanupMode, scope, extensionContext);
	}

	private CleanupMode determineCleanupModeForField(Field field) {
		TempDir tempDir = findAnnotation(field, TempDir.class).orElseThrow(
			() -> new JUnitException("Field " + field + " must be annotated with @TempDir"));
		return determineCleanupMode(tempDir);
	}

	private CleanupMode determineCleanupModeForParameter(ParameterContext parameterContext) {
		TempDir tempDir = parameterContext.findAnnotation(TempDir.class).orElseThrow(() -> new JUnitException(
			"Parameter " + parameterContext.getParameter() + " must be annotated with @TempDir"));
		return determineCleanupMode(tempDir);
	}

	private CleanupMode determineCleanupMode(TempDir tempDir) {
		CleanupMode cleanupMode = tempDir.cleanup();
		return cleanupMode == DEFAULT ? this.configuration.getDefaultTempDirCleanupMode() : cleanupMode;
	}

	@SuppressWarnings("deprecation")
	private Scope getScope(ExtensionContext context) {
		return context.getRoot().getStore(NAMESPACE).getOrComputeIfAbsent( //
			Scope.class, //
			__ -> new EnumConfigurationParameterConverter<>(Scope.class, "@TempDir scope") //
					.get(TempDir.SCOPE_PROPERTY_NAME, context::getConfigurationParameter, Scope.PER_DECLARATION), //
			Scope.class //
		);
	}

	private TempDirFactory determineTempDirFactoryForField(Field field, Scope scope) {
		TempDir tempDir = findAnnotation(field, TempDir.class).orElseThrow(
			() -> new JUnitException("Field " + field + " must be annotated with @TempDir"));
		return determineTempDirFactory(tempDir, scope);
	}

	private TempDirFactory determineTempDirFactoryForParameter(ParameterContext parameterContext, Scope scope) {
		TempDir tempDir = parameterContext.findAnnotation(TempDir.class).orElseThrow(() -> new JUnitException(
			"Parameter " + parameterContext.getParameter() + " must be annotated with @TempDir"));
		return determineTempDirFactory(tempDir, scope);
	}

	@SuppressWarnings("deprecation")
	private TempDirFactory determineTempDirFactory(TempDir tempDir, Scope scope) {
		Class<? extends TempDirFactory> factory = tempDir.factory();

		if (factory != TempDirFactory.class && scope == Scope.PER_CONTEXT) {
			throw new ExtensionConfigurationException("Custom @TempDir factory is not supported with "
					+ TempDir.SCOPE_PROPERTY_NAME + "=" + Scope.PER_CONTEXT.name().toLowerCase() + ". Use "
					+ TempDir.DEFAULT_FACTORY_PROPERTY_NAME + " instead.");
		}

		return factory == TempDirFactory.class //
				? this.configuration.getDefaultTempDirFactorySupplier().get()
				: ReflectionSupport.newInstance(factory);
	}

	private static void assertNonFinalField(Field field) {
		if (ModifierSupport.isFinal(field)) {
			throw new ExtensionConfigurationException("@TempDir field [" + field + "] must not be declared as final.");
		}
	}

	private static void assertSupportedType(String target, Class<?> type) {
		if (type != Path.class && type != File.class) {
			throw new ExtensionConfigurationException("Can only resolve @TempDir " + target + " of type "
					+ Path.class.getName() + " or " + File.class.getName() + " but was: " + type.getName());
		}
	}

	private static Object getPathOrFile(Class<?> elementType, AnnotatedElementContext elementContext,
			TempDirFactory factory, CleanupMode cleanupMode, Scope scope, ExtensionContext extensionContext) {

		Namespace namespace = scope == Scope.PER_DECLARATION //
				? NAMESPACE.append(elementContext) //
				: NAMESPACE;
		Path path = extensionContext.getStore(namespace) //
				.getOrComputeIfAbsent(KEY,
					__ -> createTempDir(factory, cleanupMode, elementType, elementContext, extensionContext),
					CloseablePath.class) //
				.get();

		return (elementType == Path.class) ? path : path.toFile();
	}

	static CloseablePath createTempDir(TempDirFactory factory, CleanupMode cleanupMode, Class<?> elementType,
			AnnotatedElementContext elementContext, ExtensionContext extensionContext) {

		try {
			return new CloseablePath(factory, cleanupMode, elementType, elementContext, extensionContext);
		}
		catch (Exception ex) {
			throw new ExtensionConfigurationException("Failed to create default temp directory", ex);
		}
	}

	private static boolean selfOrChildFailed(ExtensionContext context) {
		return context.getExecutionException().isPresent() //
				|| getContextSpecificStore(context).getOrDefault(CHILD_FAILED, Boolean.class, false);
	}

	private static ExtensionContext.Store getContextSpecificStore(ExtensionContext context) {
		return context.getStore(NAMESPACE.append(context));
	}

	static class CloseablePath implements AutoCloseable {

		private static final Logger LOGGER = LoggerFactory.getLogger(CloseablePath.class);

		private final Path dir;
		private final TempDirFactory factory;
		private final CleanupMode cleanupMode;
		private final AnnotatedElement annotatedElement;
		private final ExtensionContext extensionContext;

		private CloseablePath(TempDirFactory factory, CleanupMode cleanupMode, Class<?> elementType,
				AnnotatedElementContext elementContext, ExtensionContext extensionContext) throws Exception {
			this.dir = factory.createTempDirectory(elementContext, extensionContext);
			this.factory = factory;
			this.cleanupMode = cleanupMode;
			this.annotatedElement = elementContext.getAnnotatedElement();
			this.extensionContext = extensionContext;

			if (this.dir == null || !Files.isDirectory(this.dir)) {
				close();
				throw new PreconditionViolationException("temp directory must be a directory");
			}

			if (elementType == File.class && !this.dir.getFileSystem().equals(FileSystems.getDefault())) {
				close();
				throw new PreconditionViolationException(
					"temp directory with non-default file system cannot be injected into " + File.class.getName()
							+ " target");
			}
		}

		Path get() {
			return this.dir;
		}

		@Override
		public void close() throws IOException {
			try {
				if (this.cleanupMode == NEVER
						|| (this.cleanupMode == ON_SUCCESS && selfOrChildFailed(this.extensionContext))) {
					LOGGER.info(() -> String.format("Skipping cleanup of temp dir %s for %s due to CleanupMode.%s.",
						this.dir, descriptionFor(this.annotatedElement), this.cleanupMode.name()));
					return;
				}

				FileOperations fileOperations = this.extensionContext.getStore(NAMESPACE) //
						.getOrDefault(FILE_OPERATIONS_KEY, FileOperations.class, FileOperations.DEFAULT);
				FileOperations loggingFileOperations = file -> {
					LOGGER.trace(() -> "Attempting to delete " + file);
					try {
						fileOperations.delete(file);
						LOGGER.trace(() -> "Successfully deleted " + file);
					}
					catch (IOException e) {
						LOGGER.trace(e, () -> "Failed to delete " + file);
						throw e;
					}
				};

				LOGGER.trace(() -> "Cleaning up temp dir " + this.dir);
				SortedMap<Path, IOException> failures = deleteAllFilesAndDirectories(loggingFileOperations);
				if (!failures.isEmpty()) {
					throw createIOExceptionWithAttachedFailures(failures);
				}
			}
			finally {
				this.factory.close();
			}
		}

		/**
		 * @since 5.12
		 */
		private static String descriptionFor(AnnotatedElement annotatedElement) {
			if (annotatedElement instanceof Field) {
				Field field = (Field) annotatedElement;
				return "field " + field.getDeclaringClass().getSimpleName() + "." + field.getName();
			}
			if (annotatedElement instanceof Parameter) {
				Parameter parameter = (Parameter) annotatedElement;
				Executable executable = parameter.getDeclaringExecutable();
				return "parameter '" + parameter.getName() + "' in " + descriptionFor(executable);
			}
			throw new IllegalStateException("Unsupported AnnotatedElement type for @TempDir: " + annotatedElement);
		}

		/**
		 * @since 5.12
		 */
		private static String descriptionFor(Executable executable) {
			boolean isConstructor = executable instanceof Constructor<?>;
			String type = isConstructor ? "constructor" : "method";
			String name = isConstructor ? executable.getDeclaringClass().getSimpleName() : executable.getName();
			return String.format("%s %s(%s)", type, name,
				ClassUtils.nullSafeToString(Class::getSimpleName, executable.getParameterTypes()));
		}

		private SortedMap<Path, IOException> deleteAllFilesAndDirectories(FileOperations fileOperations)
				throws IOException {

			Path rootDir = this.dir;
			if (rootDir == null || Files.notExists(rootDir)) {
				return Collections.emptySortedMap();
			}

			SortedMap<Path, IOException> failures = new TreeMap<>();
			Set<Path> retriedPaths = new HashSet<>();
			Path rootRealPath = rootDir.toRealPath();

			tryToResetPermissions(rootDir);
			Files.walkFileTree(rootDir, new SimpleFileVisitor<Path>() {

				@Override
				public FileVisitResult preVisitDirectory(Path dir, BasicFileAttributes attrs) throws IOException {
					LOGGER.trace(() -> "preVisitDirectory: " + dir);
					if (isLinkWithTargetOutsideTempDir(dir)) {
						warnAboutLinkWithTargetOutsideTempDir("link", dir);
						delete(dir);
						return SKIP_SUBTREE;
					}
					if (!dir.equals(rootDir)) {
						tryToResetPermissions(dir);
					}
					return CONTINUE;
				}

				@Override
				public FileVisitResult visitFileFailed(Path file, IOException exc) {
					LOGGER.trace(exc, () -> "visitFileFailed: " + file);
					if (exc instanceof NoSuchFileException && !Files.exists(file, LinkOption.NOFOLLOW_LINKS)) {
						return CONTINUE;
					}
					// IOException includes `AccessDeniedException` thrown by non-readable or non-executable flags
					resetPermissionsAndTryToDeleteAgain(file, exc);
					return CONTINUE;
				}

				@Override
				public FileVisitResult visitFile(Path file, BasicFileAttributes attributes) throws IOException {
					LOGGER.trace(() -> "visitFile: " + file);
					if (Files.isSymbolicLink(file) && isLinkWithTargetOutsideTempDir(file)) {
						warnAboutLinkWithTargetOutsideTempDir("symbolic link", file);
					}
					delete(file);
					return CONTINUE;
				}

				@Override
				public FileVisitResult postVisitDirectory(Path dir, IOException exc) {
					LOGGER.trace(exc, () -> "postVisitDirectory: " + dir);
					delete(dir);
					return CONTINUE;
				}

				private boolean isLinkWithTargetOutsideTempDir(Path path) {
					// While `Files.walkFileTree` does not follow symbolic links, it may follow other links
					// such as "junctions" on Windows
					try {
						return !path.toRealPath().startsWith(rootRealPath);
					}
					catch (IOException e) {
						LOGGER.trace(e,
							() -> "Failed to determine real path for " + path + "; assuming it is not a link");
						return false;
					}
				}

				private void warnAboutLinkWithTargetOutsideTempDir(String linkType, Path file) throws IOException {
					Path realPath = file.toRealPath();
					LOGGER.warn(() -> String.format(
						"Deleting %s from location inside of temp dir (%s) "
								+ "to location outside of temp dir (%s) but not the target file/directory",
						linkType, file, realPath));
				}

				private void delete(Path path) {
					try {
						fileOperations.delete(path);
					}
					catch (NoSuchFileException ignore) {
						// ignore
					}
					catch (DirectoryNotEmptyException exception) {
						failures.put(path, exception);
					}
					catch (IOException exception) {
						// IOException includes `AccessDeniedException` thrown by non-readable or non-executable flags
						resetPermissionsAndTryToDeleteAgain(path, exception);
					}
				}

				private void resetPermissionsAndTryToDeleteAgain(Path path, IOException exception) {
					boolean notYetRetried = retriedPaths.add(path);
					if (notYetRetried) {
						try {
							tryToResetPermissions(path);
							if (Files.isDirectory(path)) {
								Files.walkFileTree(path, this);
							}
							else {
								fileOperations.delete(path);
							}
						}
						catch (Exception suppressed) {
							exception.addSuppressed(suppressed);
							failures.put(path, exception);
						}
					}
					else {
						failures.put(path, exception);
					}
				}
			});
			return failures;
		}

		@SuppressWarnings("ResultOfMethodCallIgnored")
		private static void tryToResetPermissions(Path path) {
			File file;
			try {
				file = path.toFile();
			}
			catch (UnsupportedOperationException ignore) {
				// Might happen when the `TempDirFactory` uses a custom `FileSystem`
				return;
			}
			file.setReadable(true);
			file.setWritable(true);
			if (Files.isDirectory(path)) {
				file.setExecutable(true);
			}
			DosFileAttributeView dos = Files.getFileAttributeView(path, DosFileAttributeView.class);
			if (dos != null) {
				try {
					dos.setReadOnly(false);
				}
				catch (IOException ignore) {
					// nothing we can do
				}
			}
		}

		private IOException createIOExceptionWithAttachedFailures(SortedMap<Path, IOException> failures) {
			Path emptyPath = Paths.get("");
			String joinedPaths = failures.keySet().stream() //
					.map(this::tryToDeleteOnExit) //
					.map(this::relativizeSafely) //
					.map(path -> emptyPath.equals(path) ? "<root>" : path.toString()) //
					.collect(joining(", "));
			IOException exception = new IOException("Failed to delete temp directory " + this.dir.toAbsolutePath()
					+ ". The following paths could not be deleted (see suppressed exceptions for details): "
					+ joinedPaths);
			failures.values().forEach(exception::addSuppressed);
			return exception;
		}

		private Path tryToDeleteOnExit(Path path) {
			try {
				path.toFile().deleteOnExit();
			}
			catch (UnsupportedOperationException ignore) {
			}
			return path;
		}

		private Path relativizeSafely(Path path) {
			try {
				return this.dir.relativize(path);
			}
			catch (IllegalArgumentException e) {
				return path;
			}
		}
	}

	enum Scope {

		PER_CONTEXT,

		PER_DECLARATION

	}

	interface FileOperations {

		FileOperations DEFAULT = Files::delete;

		void delete(Path path) throws IOException;

	}

	private static class FieldContext implements AnnotatedElementContext {

		private final Field field;

		private FieldContext(Field field) {
			this.field = Preconditions.notNull(field, "field must not be null");
		}

		@Override
		public AnnotatedElement getAnnotatedElement() {
			return this.field;
		}

		@Override
		public String toString() {
			// @formatter:off
			return new ToStringBuilder(this)
					.append("field", this.field)
					.toString();
			// @formatter:on
		}

	}

}<|MERGE_RESOLUTION|>--- conflicted
+++ resolved
@@ -128,26 +128,18 @@
 	}
 
 	private static void installFailureTracker(ExtensionContext context) {
-<<<<<<< HEAD
+		context.getParent() //
+				.filter(parentContext -> !context.getRoot().equals(parentContext)) //
+				.ifPresent(parentContext -> installFailureTracker(context, parentContext));
+	}
+
+	private static void installFailureTracker(ExtensionContext context, ExtensionContext parentContext) {
 		context.getStore(NAMESPACE).put(FAILURE_TRACKER, (AutoCloseable) () -> context.getParent() //
 				.ifPresent(parentContext -> {
 					if (selfOrChildFailed(context)) {
 						parentContext.getStore(NAMESPACE).put(CHILD_FAILED, true);
 					}
 				}));
-=======
-		context.getParent() //
-				.filter(parentContext -> !context.getRoot().equals(parentContext)) //
-				.ifPresent(parentContext -> installFailureTracker(context, parentContext));
-	}
-
-	private static void installFailureTracker(ExtensionContext context, ExtensionContext parentContext) {
-		context.getStore(NAMESPACE).put(FAILURE_TRACKER, (CloseableResource) () -> {
-			if (selfOrChildFailed(context)) {
-				getContextSpecificStore(parentContext).put(CHILD_FAILED, true);
-			}
-		});
->>>>>>> bbaa8cd9
 	}
 
 	private void injectStaticFields(ExtensionContext context, Class<?> testClass) {
