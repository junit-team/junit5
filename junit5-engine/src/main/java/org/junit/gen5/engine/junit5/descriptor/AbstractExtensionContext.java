--- conflicted
+++ resolved
@@ -22,13 +22,9 @@
 
 	private final Map<String, Object> attributes = new HashMap<>();
 
-<<<<<<< HEAD
-	private ExtensionContext parent;
+	private final ExtensionContext parent;
 	private final JUnit5EngineExecutionContext engineExecutionContext;
 	private final TestDescriptor testDescriptor;
-=======
-	private final ExtensionContext parent;
->>>>>>> be5c3002
 
 	AbstractExtensionContext(ExtensionContext parent, JUnit5EngineExecutionContext engineExecutionContext,
 			TestDescriptor testDescriptor) {
