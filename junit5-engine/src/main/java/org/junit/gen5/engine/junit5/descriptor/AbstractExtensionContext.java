/*
 * Copyright 2015-2016 the original author or authors.
 *
 * All rights reserved. This program and the accompanying materials are
 * made available under the terms of the Eclipse Public License v1.0 which
 * accompanies this distribution and is available at
 *
 * http://www.eclipse.org/legal/epl-v10.html
 */

package org.junit.gen5.engine.junit5.descriptor;

import java.util.HashMap;
import java.util.Map;
import java.util.Optional;

import org.junit.gen5.api.extension.ExtensionContext;
import org.junit.gen5.engine.TestDescriptor;
import org.junit.gen5.engine.junit5.execution.JUnit5EngineExecutionContext;

abstract class AbstractExtensionContext implements ExtensionContext {

<<<<<<< HEAD
	protected abstract TestDescriptor getTestDescriptor();

	private final Map<String, Object> attributes = new LinkedHashMap<>();
=======
	private final Map<String, Object> attributes = new HashMap<>();
>>>>>>> 8394ec31

	private ExtensionContext parent;
	private final JUnit5EngineExecutionContext engineExecutionContext;

	AbstractExtensionContext(ExtensionContext parent, JUnit5EngineExecutionContext engineExecutionContext) {
		this.parent = parent;
		this.engineExecutionContext = engineExecutionContext;
	}

	@Override
	public void publishReportEntry(Map<String, String> entry) {
		engineExecutionContext.publishReportEntry(this.getTestDescriptor(), entry);
	}

	@Override
	public Optional<ExtensionContext> getParent() {
		return Optional.ofNullable(parent);
	}

	@Override
	public Object getAttribute(String key) {
		Object value = attributes.get(key);
		if (value == null && parent != null)
			return parent.getAttribute(key);
		return value;
	}

	@Override
	public void putAttribute(String key, Object value) {
		attributes.put(key, value);
	}

	@Override
	public Object removeAttribute(String key) {
		return attributes.remove(key);
	}
}<|MERGE_RESOLUTION|>--- conflicted
+++ resolved
@@ -20,20 +20,17 @@
 
 abstract class AbstractExtensionContext implements ExtensionContext {
 
-<<<<<<< HEAD
-	protected abstract TestDescriptor getTestDescriptor();
-
-	private final Map<String, Object> attributes = new LinkedHashMap<>();
-=======
 	private final Map<String, Object> attributes = new HashMap<>();
->>>>>>> 8394ec31
 
 	private ExtensionContext parent;
 	private final JUnit5EngineExecutionContext engineExecutionContext;
+	private final TestDescriptor testDescriptor;
 
-	AbstractExtensionContext(ExtensionContext parent, JUnit5EngineExecutionContext engineExecutionContext) {
+	AbstractExtensionContext(ExtensionContext parent, JUnit5EngineExecutionContext engineExecutionContext,
+			TestDescriptor testDescriptor) {
 		this.parent = parent;
 		this.engineExecutionContext = engineExecutionContext;
+		this.testDescriptor = testDescriptor;
 	}
 
 	@Override
@@ -63,4 +60,9 @@
 	public Object removeAttribute(String key) {
 		return attributes.remove(key);
 	}
+
+	protected TestDescriptor getTestDescriptor() {
+		return testDescriptor;
+	}
+
 }