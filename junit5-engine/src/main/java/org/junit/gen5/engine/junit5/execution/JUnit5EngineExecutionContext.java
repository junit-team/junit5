/*
 * Copyright 2015 the original author or authors.
 *
 * All rights reserved. This program and the accompanying materials are
 * made available under the terms of the Eclipse Public License v1.0 which
 * accompanies this distribution and is available at
 *
 * http://www.eclipse.org/legal/epl-v10.html
 */

package org.junit.gen5.engine.junit5.execution;

<<<<<<< HEAD
import java.util.*;

import org.junit.gen5.engine.*;
=======
import org.junit.gen5.api.extension.ExtensionContext;
import org.junit.gen5.engine.EngineExecutionContext;
>>>>>>> 544ff5ba

public class JUnit5EngineExecutionContext implements EngineExecutionContext {

	private final State state;

	public JUnit5EngineExecutionContext() {
		this(new State());
	}

	private JUnit5EngineExecutionContext(State state) {
		this.state = state;
	}

	public TestInstanceProvider getTestInstanceProvider() {
		return state.testInstanceProvider;
	}

	public TestExtensionRegistry getTestExtensionRegistry() {
		return state.testExtensionRegistry;
	}

	public ExtensionContext getExtensionContext() {
		return state.extensionContext;
	}

	public Builder extend() {
		return builder(this);
	}

	public static Builder builder() {
		return new Builder(null, new State());
	}

	public static Builder builder(JUnit5EngineExecutionContext context) {
		return new Builder(context.state, null);
	}

	@Override
	public void registerPublishHandler(PublishHandler handler) {
		state.publishHandler = handler;
	}

	public void publishReportEntry(TestDescriptor descriptor, Map<String, String> entry) {
		state.publishHandler.publishReportEntry(descriptor, entry);
	}

	private static final class State implements Cloneable {

		TestInstanceProvider testInstanceProvider;
		TestExtensionRegistry testExtensionRegistry;
<<<<<<< HEAD
		PublishHandler publishHandler = (testDescriptor, entry) -> {
		};
=======
		ExtensionContext extensionContext;
>>>>>>> 544ff5ba

		@Override
		public State clone() {
			try {
				return (State) super.clone();
			}
			catch (CloneNotSupportedException e) {
				throw new RuntimeException("State could not be cloned", e);
			}
		}

	}

	public static class Builder {

		private State originalState;
		private State newState;

		private Builder(State originalState, State state) {
			this.originalState = originalState;
			this.newState = state;
		}

		public Builder withTestInstanceProvider(TestInstanceProvider testInstanceProvider) {
			newState().testInstanceProvider = testInstanceProvider;
			return this;
		}

		public Builder withTestExtensionRegistry(TestExtensionRegistry testExtensionRegistry) {
			newState().testExtensionRegistry = testExtensionRegistry;
			return this;
		}

		public Builder withExtensionContext(ExtensionContext extensionContext) {
			newState().extensionContext = extensionContext;
			return this;
		}

		public JUnit5EngineExecutionContext build() {
			if (newState != null) {
				originalState = newState;
				newState = null;
			}
			return new JUnit5EngineExecutionContext(originalState);
		}

		private State newState() {
			if (newState == null) {
				this.newState = originalState.clone();
			}
			return newState;
		}

	}

}<|MERGE_RESOLUTION|>--- conflicted
+++ resolved
@@ -10,14 +10,11 @@
 
 package org.junit.gen5.engine.junit5.execution;
 
-<<<<<<< HEAD
+import org.junit.gen5.api.extension.ExtensionContext;
+import org.junit.gen5.engine.EngineExecutionContext;
 import java.util.*;
 
 import org.junit.gen5.engine.*;
-=======
-import org.junit.gen5.api.extension.ExtensionContext;
-import org.junit.gen5.engine.EngineExecutionContext;
->>>>>>> 544ff5ba
 
 public class JUnit5EngineExecutionContext implements EngineExecutionContext {
 
@@ -68,12 +65,10 @@
 
 		TestInstanceProvider testInstanceProvider;
 		TestExtensionRegistry testExtensionRegistry;
-<<<<<<< HEAD
-		PublishHandler publishHandler = (testDescriptor, entry) -> {
-		};
-=======
 		ExtensionContext extensionContext;
->>>>>>> 544ff5ba
+        PublishHandler publishHandler = (testDescriptor, entry) -> {
+        };
+
 
 		@Override
 		public State clone() {
