/*
 * Copyright 2015-2021 the original author or authors.
 *
 * All rights reserved. This program and the accompanying materials are
 * made available under the terms of the Eclipse Public License v2.0 which
 * accompanies this distribution and is available at
 *
 * https://www.eclipse.org/legal/epl-v20.html
 */

package org.junit.platform.console.tasks;

import static java.util.stream.Collectors.toMap;
import static org.assertj.core.api.Assertions.assertThat;
import static org.assertj.core.api.Assertions.entry;
import static org.junit.jupiter.api.Assertions.assertThrows;
import static org.junit.platform.engine.discovery.ClassNameFilter.STANDARD_INCLUDE_PATTERN;
import static org.junit.platform.engine.discovery.DiscoverySelectors.selectClass;
import static org.junit.platform.engine.discovery.DiscoverySelectors.selectClasspathResource;
import static org.junit.platform.engine.discovery.DiscoverySelectors.selectDirectory;
import static org.junit.platform.engine.discovery.DiscoverySelectors.selectFile;
import static org.junit.platform.engine.discovery.DiscoverySelectors.selectIteration;
import static org.junit.platform.engine.discovery.DiscoverySelectors.selectMethod;
import static org.junit.platform.engine.discovery.DiscoverySelectors.selectPackage;
import static org.junit.platform.engine.discovery.DiscoverySelectors.selectUri;

import java.io.File;
import java.net.URI;
import java.nio.file.Paths;
import java.util.List;
import java.util.Map;
import java.util.Map.Entry;
import java.util.stream.Stream;

import org.junit.jupiter.api.Test;
import org.junit.platform.commons.PreconditionViolationException;
import org.junit.platform.console.options.CommandLineOptions;
import org.junit.platform.engine.Filter;
import org.junit.platform.engine.discovery.ClassNameFilter;
import org.junit.platform.engine.discovery.ClassSelector;
import org.junit.platform.engine.discovery.ClasspathResourceSelector;
import org.junit.platform.engine.discovery.ClasspathRootSelector;
import org.junit.platform.engine.discovery.DirectorySelector;
import org.junit.platform.engine.discovery.FileSelector;
import org.junit.platform.engine.discovery.IterationSelector;
import org.junit.platform.engine.discovery.MethodSelector;
import org.junit.platform.engine.discovery.PackageNameFilter;
import org.junit.platform.engine.discovery.PackageSelector;
import org.junit.platform.engine.discovery.UriSelector;
import org.junit.platform.launcher.LauncherDiscoveryRequest;

/**
 * @since 1.0
 */
class DiscoveryRequestCreatorTests {

	private final CommandLineOptions options = new CommandLineOptions();

	@Test
	void convertsScanClasspathOptionWithoutExplicitRootDirectories() {
		options.setScanClasspath(true);

		var request = convert();

		var classpathRootSelectors = request.getSelectorsByType(ClasspathRootSelector.class);
		// @formatter:off
		assertThat(classpathRootSelectors).extracting(ClasspathRootSelector::getClasspathRoot)
				.hasAtLeastOneElementOfType(URI.class)
				.doesNotContainNull();
		// @formatter:on
	}

	@Test
	void convertsScanClasspathOptionWithExplicitRootDirectories() {
		options.setScanClasspath(true);
		options.setSelectedClasspathEntries(List.of(Paths.get("."), Paths.get("..")));

		var request = convert();

		var classpathRootSelectors = request.getSelectorsByType(ClasspathRootSelector.class);
		// @formatter:off
		assertThat(classpathRootSelectors).extracting(ClasspathRootSelector::getClasspathRoot)
				.containsExactly(new File(".").toURI(), new File("..").toURI());
		// @formatter:on
	}

	@Test
	void convertsScanClasspathOptionWithAdditionalClasspathEntries() {
		options.setScanClasspath(true);
		options.setAdditionalClasspathEntries(List.of(Paths.get("."), Paths.get("..")));

		var request = convert();

		var classpathRootSelectors = request.getSelectorsByType(ClasspathRootSelector.class);
		// @formatter:off
		assertThat(classpathRootSelectors).extracting(ClasspathRootSelector::getClasspathRoot)
			.contains(new File(".").toURI(), new File("..").toURI());
		// @formatter:on
	}

	@Test
	void doesNotSupportScanClasspathAndExplicitSelectors() {
		options.setScanClasspath(true);
		options.setSelectedClasses(List.of(selectClass("SomeTest")));

		Throwable cause = assertThrows(PreconditionViolationException.class, this::convert);

		assertThat(cause).hasMessageContaining("not supported");
	}

	@Test
	void convertsDefaultIncludeClassNamePatternOption() {
		options.setScanClasspath(true);

		var request = convert();

		var filters = request.getFiltersByType(ClassNameFilter.class);
		assertThat(filters).hasSize(1);
		assertExcludes(filters.get(0), STANDARD_INCLUDE_PATTERN);
	}

	@Test
	void convertsExplicitIncludeClassNamePatternOption() {
		options.setScanClasspath(true);
		options.setIncludedClassNamePatterns(List.of("Foo.*Bar", "Bar.*Foo"));

		var request = convert();

		var filters = request.getFiltersByType(ClassNameFilter.class);
		assertThat(filters).hasSize(1);
		assertIncludes(filters.get(0), "Foo.*Bar");
		assertIncludes(filters.get(0), "Bar.*Foo");
	}

	@Test
	void includeSelectedClassesAndMethodsRegardlessOfClassNamePatterns() {
		options.setSelectedClasses(List.of(selectClass("SomeTest")));
		options.setSelectedMethods(List.of(selectMethod("com.acme.Foo#m()")));
		options.setSelectedIterations(List.of(selectIteration(selectMethod("com.acme.Bar#n()"), 0)));
		options.setIncludedClassNamePatterns(List.of("Foo.*Bar"));

		var request = convert();

		var filters = request.getFiltersByType(ClassNameFilter.class);
		assertThat(filters).hasSize(1);
		assertIncludes(filters.get(0), "SomeTest");
		assertIncludes(filters.get(0), "com.acme.Foo");
		assertIncludes(filters.get(0), "com.acme.Bar");
		assertIncludes(filters.get(0), "Foo.*Bar");
	}

	@Test
	void convertsExcludeClassNamePatternOption() {
		options.setScanClasspath(true);
		options.setExcludedClassNamePatterns(List.of("Foo.*Bar", "Bar.*Foo"));

		var request = convert();

		var filters = request.getFiltersByType(ClassNameFilter.class);
		assertThat(filters).hasSize(2);
		assertExcludes(filters.get(1), "Foo.*Bar");
		assertExcludes(filters.get(1), "Bar.*Foo");
	}

	@Test
	void convertsPackageOptions() {
		options.setScanClasspath(true);
		options.setIncludedPackages(List.of("org.junit.included1", "org.junit.included2", "org.junit.included3"));
		options.setExcludedPackages(List.of("org.junit.excluded1"));

		var request = convert();
		var packageNameFilters = request.getFiltersByType(PackageNameFilter.class);

		assertThat(packageNameFilters).hasSize(2);
		assertIncludes(packageNameFilters.get(0), "org.junit.included1");
		assertIncludes(packageNameFilters.get(0), "org.junit.included2");
		assertIncludes(packageNameFilters.get(0), "org.junit.included3");
		assertExcludes(packageNameFilters.get(1), "org.junit.excluded1");
	}

	@Test
	void convertsTagOptions() {
		options.setScanClasspath(true);
		options.setIncludedTagExpressions(List.of("fast", "medium", "slow"));
		options.setExcludedTagExpressions(List.of("slow"));

		var request = convert();
		var postDiscoveryFilters = request.getPostDiscoveryFilters();

		assertThat(postDiscoveryFilters).hasSize(2);
		assertThat(postDiscoveryFilters.get(0).toString()).contains("TagFilter");
		assertThat(postDiscoveryFilters.get(1).toString()).contains("TagFilter");
	}

	@Test
	void convertsEngineOptions() {
		options.setScanClasspath(true);
		options.setIncludedEngines(List.of("engine1", "engine2", "engine3"));
		options.setExcludedEngines(List.of("engine2"));

		var request = convert();
		var engineFilters = request.getEngineFilters();

		assertThat(engineFilters).hasSize(2);
		assertThat(engineFilters.get(0).toString()).contains("includes", "[engine1, engine2, engine3]");
		assertThat(engineFilters.get(1).toString()).contains("excludes", "[engine2]");
	}

	@Test
	void propagatesUriSelectors() {
		options.setSelectedUris(List.of(selectUri("a"), selectUri("b")));

		var request = convert();
		var uriSelectors = request.getSelectorsByType(UriSelector.class);

		assertThat(uriSelectors).extracting(UriSelector::getUri).containsExactly(URI.create("a"), URI.create("b"));
	}

	@Test
	void propagatesFileSelectors() {
		options.setSelectedFiles(List.of(selectFile("foo.txt"), selectFile("bar.csv")));

		var request = convert();
		var fileSelectors = request.getSelectorsByType(FileSelector.class);

		assertThat(fileSelectors).extracting(FileSelector::getRawPath).containsExactly("foo.txt", "bar.csv");
	}

	@Test
	void propagatesDirectorySelectors() {
		options.setSelectedDirectories(List.of(selectDirectory("foo/bar"), selectDirectory("bar/qux")));

		var request = convert();
		var directorySelectors = request.getSelectorsByType(DirectorySelector.class);

		assertThat(directorySelectors).extracting(DirectorySelector::getRawPath).containsExactly("foo/bar", "bar/qux");
	}

	@Test
	void propagatesPackageSelectors() {
		options.setSelectedPackages(List.of(selectPackage("com.acme.foo"), selectPackage("com.example.bar")));

		var request = convert();
		var packageSelectors = request.getSelectorsByType(PackageSelector.class);

		assertThat(packageSelectors).extracting(PackageSelector::getPackageName).containsExactly("com.acme.foo",
			"com.example.bar");
	}

	@Test
	void propagatesClassSelectors() {
		options.setSelectedClasses(List.of(selectClass("com.acme.Foo"), selectClass("com.example.Bar")));

		var request = convert();
		var classSelectors = request.getSelectorsByType(ClassSelector.class);

		assertThat(classSelectors).extracting(ClassSelector::getClassName).containsExactly("com.acme.Foo",
			"com.example.Bar");
	}

	@Test
	void propagatesMethodSelectors() {
		options.setSelectedMethods(
			List.of(selectMethod("com.acme.Foo#m()"), selectMethod("com.example.Bar#method(java.lang.Object)")));

		var request = convert();
		var methodSelectors = request.getSelectorsByType(MethodSelector.class);

		assertThat(methodSelectors).hasSize(2);
		assertThat(methodSelectors.get(0).getClassName()).isEqualTo("com.acme.Foo");
		assertThat(methodSelectors.get(0).getMethodName()).isEqualTo("m");
		assertThat(methodSelectors.get(0).getMethodParameterTypes()).isEqualTo("");
		assertThat(methodSelectors.get(1).getClassName()).isEqualTo("com.example.Bar");
		assertThat(methodSelectors.get(1).getMethodName()).isEqualTo("method");
		assertThat(methodSelectors.get(1).getMethodParameterTypes()).isEqualTo("java.lang.Object");
	}

	@Test
	void propagatesClasspathResourceSelectors() {
		options.setSelectedClasspathResources(
			List.of(selectClasspathResource("foo.csv"), selectClasspathResource("com/example/bar.json")));

		var request = convert();
		var classpathResourceSelectors = request.getSelectorsByType(ClasspathResourceSelector.class);

		assertThat(classpathResourceSelectors).extracting(
			ClasspathResourceSelector::getClasspathResourceName).containsExactly("foo.csv", "com/example/bar.json");
	}

	@Test
<<<<<<< HEAD
	@SuppressWarnings("deprecation")
=======
	void propagatesIterationSelectors() {
		var methodSelector = selectMethod("com.acme.Foo#m()");
		var classSelector = selectClass("com.example.Bar");
		options.setSelectedIterations(List.of(selectIteration(methodSelector, 1), selectIteration(classSelector, 2)));

		var request = convert();
		var iterationSelectors = request.getSelectorsByType(IterationSelector.class);

		assertThat(iterationSelectors).hasSize(2);
		assertThat(iterationSelectors.get(0).getParentSelector()).isEqualTo(methodSelector);
		assertThat(iterationSelectors.get(0).getIterationIndices()).containsExactly(1);
		assertThat(iterationSelectors.get(1).getParentSelector()).isEqualTo(classSelector);
		assertThat(iterationSelectors.get(1).getIterationIndices()).containsExactly(2);
	}

	@Test
>>>>>>> 733496d8
	void convertsConfigurationParameters() {
		options.setScanClasspath(true);
		options.setConfigurationParameters(mapOf(entry("foo", "bar"), entry("baz", "true")));

		var request = convert();
		var configurationParameters = request.getConfigurationParameters();

		assertThat(configurationParameters.size()).isEqualTo(2);
		assertThat(configurationParameters.get("foo")).contains("bar");
		assertThat(configurationParameters.getBoolean("baz")).contains(true);
	}

	private LauncherDiscoveryRequest convert() {
		var creator = new DiscoveryRequestCreator();
		return creator.toDiscoveryRequest(options);
	}

	private void assertIncludes(Filter<String> filter, String included) {
		assertThat(filter.apply(included).included()).isTrue();
	}

	private void assertExcludes(Filter<String> filter, String excluded) {
		assertThat(filter.apply(excluded).excluded()).isTrue();
	}

	@SafeVarargs
	@SuppressWarnings("varargs")
	private static <K, V> Map<K, V> mapOf(Entry<K, V>... entries) {
		return Stream.of(entries).collect(toMap(Entry::getKey, Entry::getValue));
	}

}<|MERGE_RESOLUTION|>--- conflicted
+++ resolved
@@ -288,9 +288,6 @@
 	}
 
 	@Test
-<<<<<<< HEAD
-	@SuppressWarnings("deprecation")
-=======
 	void propagatesIterationSelectors() {
 		var methodSelector = selectMethod("com.acme.Foo#m()");
 		var classSelector = selectClass("com.example.Bar");
@@ -307,7 +304,7 @@
 	}
 
 	@Test
->>>>>>> 733496d8
+	@SuppressWarnings("deprecation")
 	void convertsConfigurationParameters() {
 		options.setScanClasspath(true);
 		options.setConfigurationParameters(mapOf(entry("foo", "bar"), entry("baz", "true")));
