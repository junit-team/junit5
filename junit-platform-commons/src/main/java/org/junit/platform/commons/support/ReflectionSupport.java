/*
 * Copyright 2015-2024 the original author or authors.
 *
 * All rights reserved. This program and the accompanying materials are
 * made available under the terms of the Eclipse Public License v2.0 which
 * accompanies this distribution and is available at
 *
 * https://www.eclipse.org/legal/epl-v20.html
 */

package org.junit.platform.commons.support;

import static org.apiguardian.api.API.Status.DEPRECATED;
import static org.apiguardian.api.API.Status.EXPERIMENTAL;
import static org.apiguardian.api.API.Status.MAINTAINED;

import java.lang.reflect.Field;
import java.lang.reflect.Method;
import java.net.URI;
import java.util.List;
import java.util.Optional;
import java.util.function.Function;
import java.util.function.Predicate;
import java.util.stream.Stream;

import org.apiguardian.api.API;
import org.junit.platform.commons.JUnitException;
import org.junit.platform.commons.function.Try;
import org.junit.platform.commons.util.ExceptionUtils;
import org.junit.platform.commons.util.Preconditions;
import org.junit.platform.commons.util.ReflectionUtils;
import org.junit.platform.commons.util.ResourceUtils;

/**
 * {@code ReflectionSupport} provides static utility methods for common
 * reflection tasks &mdash; for example, scanning for classes in the class-path
 * or module-path, loading classes, finding methods, invoking methods, etc.
 *
 * <p>{@link org.junit.platform.engine.TestEngine TestEngine} and extension
 * authors are encouraged to use these supported methods in order to align with
 * the behavior of the JUnit Platform.
 *
 * @since 1.0
 * @see AnnotationSupport
 * @see ClassSupport
 * @see ModifierSupport
 */
@API(status = MAINTAINED, since = "1.0")
public final class ReflectionSupport {

	private ReflectionSupport() {
		/* no-op */
	}

	/**
	 * Load a class by its <em>primitive name</em> or <em>fully qualified name</em>,
	 * using the default {@link ClassLoader}.
	 *
	 * <p>Class names for arrays may be specified using either the JVM's internal
	 * String representation (e.g., {@code [[I} for {@code int[][]},
	 * {@code [Ljava.lang.String;} for {@code java.lang.String[]}, etc.) or
	 * <em>source code syntax</em> (e.g., {@code int[][]}, {@code java.lang.String[]},
	 * etc.).
	 *
	 * @param name the name of the class to load; never {@code null} or blank
	 * @return an {@code Optional} containing the loaded class; never {@code null}
	 * but potentially empty if no such class could be loaded
	 * @deprecated Please use {@link #tryToLoadClass(String)} instead.
	 */
	@API(status = DEPRECATED, since = "1.4")
	@Deprecated
	public static Optional<Class<?>> loadClass(String name) {
		return ReflectionUtils.loadClass(name);
	}

	/**
	 * Try to load a class by its <em>primitive name</em> or <em>fully qualified
	 * name</em>, using the default {@link ClassLoader}.
	 *
	 * <p>Class names for arrays may be specified using either the JVM's internal
	 * String representation (e.g., {@code [[I} for {@code int[][]},
	 * {@code [Lava.lang.String;} for {@code java.lang.String[]}, etc.) or
	 * <em>source code syntax</em> (e.g., {@code int[][]}, {@code java.lang.String[]},
	 * etc.).
	 *
	 * @param name the name of the class to load; never {@code null} or blank
	 * @return a successful {@code Try} containing the loaded class or a failed
	 * {@code Try} containing the exception if no such class could be loaded;
	 * never {@code null}
	 * @since 1.4
	 * @see #tryToLoadClass(String, ClassLoader)
	 */
	@API(status = MAINTAINED, since = "1.4")
	public static Try<Class<?>> tryToLoadClass(String name) {
		return ReflectionUtils.tryToLoadClass(name);
	}

	/**
	 * Try to load a class by its <em>primitive name</em> or <em>fully qualified
	 * name</em>, using the supplied {@link ClassLoader}.
	 *
	 * <p>See {@link ReflectionSupport#tryToLoadClass(String) tryToLoadClass(String)}
	 * for details on support for class names for arrays.
	 *
	 * @param name the name of the class to load; never {@code null} or blank
	 * @param classLoader the {@code ClassLoader} to use; never {@code null}
	 * @return a successful {@code Try} containing the loaded class or a failed
	 * {@code Try} containing the exception if no such class could be loaded;
	 * never {@code null}
	 * @since 1.10
	 * @see #tryToLoadClass(String)
	 */
	@API(status = EXPERIMENTAL, since = "1.10")
	public static Try<Class<?>> tryToLoadClass(String name, ClassLoader classLoader) {
		return ReflectionUtils.tryToLoadClass(name, classLoader);
	}

	/**
	 * Tries to get the {@link Resource} for the supplied classpath resource name.
	 *
	 * <p>The name of a <em>classpath resource</em> must follow the semantics
	 * for resource paths as defined in {@link ClassLoader#getResource(String)}.
	 *
	 * <p>If the supplied classpath resource name is prefixed with a slash
	 * ({@code /}), the slash will be removed.
	 *
	 * @param classpathResourceName the name of the resource to load; never {@code null} or blank
	 * @return a successful {@code Try} containing the loaded class or a failed
	 * {@code Try} containing the exception if no such resource could be loaded;
	 * never {@code null}
	 * @since 1.11
	 */
	@API(status = EXPERIMENTAL, since = "1.11")
	public static Try<Resource> tryToGetResource(String classpathResourceName) {
		return ReflectionUtils.tryToGetResource(classpathResourceName);
	}

	/**
	 * Tries to load the {@link Resource} for the supplied classpath resource name,
	 * using the supplied {@link ClassLoader}.
	 *
	 * <p>The name of a <em>classpath resource</em> must follow the semantics
	 * for resource paths as defined in {@link ClassLoader#getResource(String)}.
	 *
	 * <p>If the supplied classpath resource name is prefixed with a slash
	 * ({@code /}), the slash will be removed.
	 *
	 * @param classpathResourceName the name of the resource to load; never {@code null} or blank
	 * @param classLoader the {@code ClassLoader} to use; never {@code null}
	 * @return a successful {@code Try} containing the loaded class or a failed
	 * {@code Try} containing the exception if no such resource could be loaded;
	 * never {@code null}
	 * @since 1.11
	 */
	@API(status = EXPERIMENTAL, since = "1.11")
	public static Try<Resource> tryToGetResource(String classpathResourceName, ClassLoader classLoader) {
		return ReflectionUtils.tryToGetResource(classpathResourceName, classLoader);
	}

	/**
	 * Find all {@linkplain Class classes} in the supplied classpath {@code root}
	 * that match the specified {@code classFilter} and {@code classNameFilter}
	 * predicates.
	 *
	 * <p>The classpath scanning algorithm searches recursively in subpackages
	 * beginning with the root of the classpath.
	 *
	 * @param root the URI for the classpath root in which to scan; never
	 * {@code null}
	 * @param classFilter the class type filter; never {@code null}
	 * @param classNameFilter the class name filter; never {@code null}
	 * @return an immutable list of all such classes found; never {@code null}
	 * but potentially empty
	 * @see #findAllClassesInPackage(String, Predicate, Predicate)
	 * @see #findAllClassesInModule(String, Predicate, Predicate)
	 */
	public static List<Class<?>> findAllClassesInClasspathRoot(URI root, Predicate<Class<?>> classFilter,
			Predicate<String> classNameFilter) {

		return ReflectionUtils.findAllClassesInClasspathRoot(root, classFilter, classNameFilter);
	}

	/**
	 * Find all {@linkplain Resource resources} in the supplied classpath {@code root}
	 * that match the specified {@code resourceFilter} predicate.
	 *
	 * <p>The classpath scanning algorithm searches recursively in subpackages
	 * beginning with the root of the classpath.
	 *
	 * @param root the URI for the classpath root in which to scan; never
	 * {@code null}
	 * @param resourceFilter the resource type filter; never {@code null}
	 * @return an immutable list of all such resources found; never {@code null}
	 * but potentially empty
	 * @since 1.11
	 * @see #findAllResourcesInPackage(String, Predicate)
	 * @see #findAllResourcesInModule(String, Predicate)
	 */
	@API(status = EXPERIMENTAL, since = "1.11")
	public static List<Resource> findAllResourcesInClasspathRoot(URI root, Predicate<Resource> resourceFilter) {

		return ReflectionUtils.findAllResourcesInClasspathRoot(root, resourceFilter);
	}

	/**
	 * Find all {@linkplain Class classes} in the supplied classpath {@code root}
	 * that match the specified {@code classFilter} and {@code classNameFilter}
	 * predicates.
	 *
	 * <p>The classpath scanning algorithm searches recursively in subpackages
	 * beginning with the root of the classpath.
	 *
	 * @param root the URI for the classpath root in which to scan; never
	 * {@code null}
	 * @param classFilter the class type filter; never {@code null}
	 * @param classNameFilter the class name filter; never {@code null}
	 * @return a stream of all such classes found; never {@code null}
	 * but potentially empty
	 * @since 1.10
	 * @see #streamAllClassesInPackage(String, Predicate, Predicate)
	 * @see #streamAllClassesInModule(String, Predicate, Predicate)
	 */
	@API(status = MAINTAINED, since = "1.10")
	public static Stream<Class<?>> streamAllClassesInClasspathRoot(URI root, Predicate<Class<?>> classFilter,
			Predicate<String> classNameFilter) {

		return ReflectionUtils.streamAllClassesInClasspathRoot(root, classFilter, classNameFilter);
	}

	/**
	 * Find all {@linkplain Resource resources} in the supplied classpath {@code root}
	 * that match the specified {@code resourceFilter} predicate.
	 *
	 * <p>The classpath scanning algorithm searches recursively in subpackages
	 * beginning with the root of the classpath.
	 *
	 * @param root the URI for the classpath root in which to scan; never
	 * {@code null}
	 * @param resourceFilter the resource type filter; never {@code null}
	 * @return a stream of all such classes found; never {@code null}
	 * but potentially empty
	 * @since 1.11
	 * @see #streamAllResourcesInPackage(String, Predicate)
	 * @see #streamAllResourcesInModule(String, Predicate)
	 */
	@API(status = EXPERIMENTAL, since = "1.11")
	public static Stream<Resource> streamAllResourcesInClasspathRoot(URI root, Predicate<Resource> resourceFilter) {

		return ReflectionUtils.streamAllResourcesInClasspathRoot(root, resourceFilter);
	}

	/**
	 * Find all {@linkplain Class classes} in the supplied {@code basePackageName}
	 * that match the specified {@code classFilter} and {@code classNameFilter}
	 * predicates.
	 *
	 * <p>The classpath scanning algorithm searches recursively in subpackages
	 * beginning within the supplied base package.
	 *
	 * @param basePackageName the name of the base package in which to start
	 * scanning; must not be {@code null} and must be valid in terms of Java
	 * syntax
	 * @param classFilter the class type filter; never {@code null}
	 * @param classNameFilter the class name filter; never {@code null}
	 * @return an immutable list of all such classes found; never {@code null}
	 * but potentially empty
	 * @see #findAllClassesInClasspathRoot(URI, Predicate, Predicate)
	 * @see #findAllClassesInModule(String, Predicate, Predicate)
	 */
	public static List<Class<?>> findAllClassesInPackage(String basePackageName, Predicate<Class<?>> classFilter,
			Predicate<String> classNameFilter) {

		return ReflectionUtils.findAllClassesInPackage(basePackageName, classFilter, classNameFilter);
	}

	/**
	 * Find all {@linkplain Resource resources} in the supplied {@code basePackageName}
	 * that match the specified {@code resourceFilter} predicate.
	 *
	 * <p>The classpath scanning algorithm searches recursively in subpackages
	 * beginning within the supplied base package.
	 *
<<<<<<< HEAD
	 * <p>The resulting list may include identically named resources from different
	 * classpath roots. These can be filtered out using
	 * {@link ResourceUtils#getClassLoaderResource(Function)}.
	 *
=======
>>>>>>> d85dd9bf
	 * @param basePackageName the name of the base package in which to start
	 * scanning; must not be {@code null} and must be valid in terms of Java
	 * syntax
	 * @param resourceFilter the resource type filter; never {@code null}
	 * @return an immutable list of all such classes found; never {@code null}
	 * but potentially empty
	 * @since 1.11
	 * @see #findAllResourcesInClasspathRoot(URI, Predicate)
	 * @see #findAllResourcesInModule(String, Predicate)
	 */
	@API(status = EXPERIMENTAL, since = "1.11")
	public static List<Resource> findAllResourcesInPackage(String basePackageName, Predicate<Resource> resourceFilter) {

		return ReflectionUtils.findAllResourcesInPackage(basePackageName, resourceFilter);
	}

	/**
	 * Find all {@linkplain Class classes} in the supplied {@code basePackageName}
	 * that match the specified {@code classFilter} and {@code classNameFilter}
	 * predicates.
	 *
	 * <p>The classpath scanning algorithm searches recursively in subpackages
	 * beginning within the supplied base package.
	 *
	 * <p>The resulting stream may include identically named resources from different
	 * classpath roots. These can be filtered out using
	 * {@link ResourceUtils#getClassLoaderResource(Function)}.
	 *
	 * @param basePackageName the name of the base package in which to start
	 * scanning; must not be {@code null} and must be valid in terms of Java
	 * syntax
	 * @param classFilter the class type filter; never {@code null}
	 * @param classNameFilter the class name filter; never {@code null}
	 * @return a stream of all such classes found; never {@code null}
	 * but potentially empty
	 * @since 1.10
	 * @see #streamAllClassesInClasspathRoot(URI, Predicate, Predicate)
	 * @see #streamAllClassesInModule(String, Predicate, Predicate)
	 */
	@API(status = MAINTAINED, since = "1.10")
	public static Stream<Class<?>> streamAllClassesInPackage(String basePackageName, Predicate<Class<?>> classFilter,
			Predicate<String> classNameFilter) {

		return ReflectionUtils.streamAllClassesInPackage(basePackageName, classFilter, classNameFilter);
	}

	/**
	 * Find all {@linkplain Resource resources} in the supplied {@code basePackageName}
	 * that match the specified {@code resourceFilter} predicate.
	 *
	 * <p>The classpath scanning algorithm searches recursively in subpackages
	 * beginning within the supplied base package.
	 *
<<<<<<< HEAD
	 * <p>The resulting stream may include identically named resources from different
	 * classpath roots. These can be filtered out using
	 * {@link ResourceUtils#getClassLoaderResource(Function)}.
	 *
=======
>>>>>>> d85dd9bf
	 * @param basePackageName the name of the base package in which to start
	 * scanning; must not be {@code null} and must be valid in terms of Java
	 * syntax
	 * @param resourceFilter the resource type filter; never {@code null}
	 * @return a stream of all such resources found; never {@code null}
	 * but potentially empty
	 * @since 1.11
	 * @see #streamAllResourcesInClasspathRoot(URI, Predicate)
	 * @see #streamAllResourcesInModule(String, Predicate)
	 */
	@API(status = EXPERIMENTAL, since = "1.11")
	public static Stream<Resource> streamAllResourcesInPackage(String basePackageName,
			Predicate<Resource> resourceFilter) {

		return ReflectionUtils.streamAllResourcesInPackage(basePackageName, resourceFilter);
	}

	/**
	 * Find all {@linkplain Class classes} in the supplied {@code moduleName}
	 * that match the specified {@code classFilter} and {@code classNameFilter}
	 * predicates.
	 *
	 * <p>The module-path scanning algorithm searches recursively in all
	 * packages contained in the module.
	 *
	 * @param moduleName the name of the module to scan; never {@code null} or
	 * <em>empty</em>
	 * @param classFilter the class type filter; never {@code null}
	 * @param classNameFilter the class name filter; never {@code null}
	 * @return an immutable list of all such classes found; never {@code null}
	 * but potentially empty
	 * @since 1.1.1
	 * @see #findAllClassesInClasspathRoot(URI, Predicate, Predicate)
	 * @see #findAllClassesInPackage(String, Predicate, Predicate)
	 */
	public static List<Class<?>> findAllClassesInModule(String moduleName, Predicate<Class<?>> classFilter,
			Predicate<String> classNameFilter) {

		return ReflectionUtils.findAllClassesInModule(moduleName, classFilter, classNameFilter);
	}

	/**
	 * Find all {@linkplain Resource resources} in the supplied {@code moduleName}
	 * that match the specified {@code resourceFilter} predicate.
	 *
	 * <p>The module-path scanning algorithm searches recursively in all
	 * packages contained in the module.
	 *
	 * @param moduleName the name of the module to scan; never {@code null} or
	 * <em>empty</em>
	 * @param resourceFilter the resource type filter; never {@code null}
	 * @return an immutable list of all such resources found; never {@code null}
	 * but potentially empty
	 * @since 1.11
	 * @see #findAllResourcesInClasspathRoot(URI, Predicate)
	 * @see #findAllResourcesInPackage(String, Predicate)
	 */
	@API(status = EXPERIMENTAL, since = "1.11")
	public static List<Resource> findAllResourcesInModule(String moduleName, Predicate<Resource> resourceFilter) {

		return ReflectionUtils.findAllResourcesInModule(moduleName, resourceFilter);
	}

	/**
	 * Find all {@linkplain Class classes} in the supplied {@code moduleName}
	 * that match the specified {@code classFilter} and {@code classNameFilter}
	 * predicates.
	 *
	 * <p>The module-path scanning algorithm searches recursively in all
	 * packages contained in the module.
	 *
	 * @param moduleName the name of the module to scan; never {@code null} or
	 * <em>empty</em>
	 * @param classFilter the class type filter; never {@code null}
	 * @param classNameFilter the class name filter; never {@code null}
	 * @return a stream of all such classes found; never {@code null}
	 * but potentially empty
	 * @since 1.10
	 * @see #streamAllClassesInClasspathRoot(URI, Predicate, Predicate)
	 * @see #streamAllClassesInPackage(String, Predicate, Predicate)
	 */
	@API(status = MAINTAINED, since = "1.10")
	public static Stream<Class<?>> streamAllClassesInModule(String moduleName, Predicate<Class<?>> classFilter,
			Predicate<String> classNameFilter) {

		return ReflectionUtils.streamAllClassesInModule(moduleName, classFilter, classNameFilter);
	}

	/**
	 * Find all {@linkplain Resource resources} in the supplied {@code moduleName}
	 * that match the specified {@code resourceFilter} predicate.
	 *
	 * <p>The module-path scanning algorithm searches recursively in all
	 * packages contained in the module.
	 *
	 * @param moduleName the name of the module to scan; never {@code null} or
	 * <em>empty</em>
	 * @param resourceFilter the resource type filter; never {@code null}
	 * @return a stream of all such resources found; never {@code null}
	 * but potentially empty
	 * @since 1.11
	 * @see #streamAllResourcesInClasspathRoot(URI, Predicate)
	 * @see #streamAllResourcesInPackage(String, Predicate)
	 */
	@API(status = EXPERIMENTAL, since = "1.11")
	public static Stream<Resource> streamAllResourcesInModule(String moduleName, Predicate<Resource> resourceFilter) {

		return ReflectionUtils.streamAllResourcesInModule(moduleName, resourceFilter);
	}

	/**
	 * Create a new instance of the specified {@link Class} by invoking
	 * the constructor whose argument list matches the types of the supplied
	 * arguments.
	 *
	 * <p>The constructor will be made accessible if necessary, and any checked
	 * exception will be {@linkplain ExceptionUtils#throwAsUncheckedException masked}
	 * as an unchecked exception.
	 *
	 * @param clazz the class to instantiate; never {@code null}
	 * @param args the arguments to pass to the constructor, none of which may
	 * be {@code null}
	 * @return the new instance; never {@code null}
	 * @see ExceptionUtils#throwAsUncheckedException(Throwable)
	 */
	public static <T> T newInstance(Class<T> clazz, Object... args) {
		return ReflectionUtils.newInstance(clazz, args);
	}

	/**
	 * Invoke the supplied method, making it accessible if necessary and
	 * {@linkplain ExceptionUtils#throwAsUncheckedException masking} any
	 * checked exception as an unchecked exception.
	 *
	 * @param method the method to invoke; never {@code null}
	 * @param target the object on which to invoke the method; may be
	 * {@code null} if the method is {@code static}
	 * @param args the arguments to pass to the method
	 * @return the value returned by the method invocation or {@code null}
	 * if the return type is {@code void}
	 * @see ExceptionUtils#throwAsUncheckedException(Throwable)
	 */
	public static Object invokeMethod(Method method, Object target, Object... args) {
		return ReflectionUtils.invokeMethod(method, target, args);
	}

	/**
	 * Find all distinct {@linkplain Field fields} of the supplied class or
	 * interface that match the specified {@code predicate}.
	 *
	 * <p>Fields declared in the same class or interface will be ordered using
	 * an algorithm that is deterministic but intentionally nonobvious.
	 *
	 * <p>The results will not contain fields that are
	 * {@linkplain Field#isSynthetic() synthetic}.
	 *
	 * @param clazz the class or interface in which to find the fields; never {@code null}
	 * @param predicate the field filter; never {@code null}
	 * @param traversalMode the hierarchy traversal mode; never {@code null}
	 * @return an immutable list of all such fields found; never {@code null}
	 * but potentially empty
	 * @since 1.4
	 */
	@API(status = MAINTAINED, since = "1.4")
	public static List<Field> findFields(Class<?> clazz, Predicate<Field> predicate,
			HierarchyTraversalMode traversalMode) {

		Preconditions.notNull(traversalMode, "HierarchyTraversalMode must not be null");

		return ReflectionUtils.findFields(clazz, predicate,
			ReflectionUtils.HierarchyTraversalMode.valueOf(traversalMode.name()));
	}

	/**
	 * Find all distinct {@linkplain Field fields} of the supplied class or
	 * interface that match the specified {@code predicate}.
	 *
	 * <p>Fields declared in the same class or interface will be ordered using
	 * an algorithm that is deterministic but intentionally nonobvious.
	 *
	 * <p>The results will not contain fields that are
	 * {@linkplain Field#isSynthetic() synthetic}.
	 *
	 * @param clazz the class or interface in which to find the fields; never {@code null}
	 * @param predicate the field filter; never {@code null}
	 * @param traversalMode the hierarchy traversal mode; never {@code null}
	 * @return a stream of all such fields found; never {@code null}
	 * but potentially empty
	 * @since 1.10
	 */
	@API(status = MAINTAINED, since = "1.10")
	public static Stream<Field> streamFields(Class<?> clazz, Predicate<Field> predicate,
			HierarchyTraversalMode traversalMode) {

		Preconditions.notNull(traversalMode, "HierarchyTraversalMode must not be null");

		return ReflectionUtils.streamFields(clazz, predicate,
			ReflectionUtils.HierarchyTraversalMode.valueOf(traversalMode.name()));
	}

	/**
	 * Try to read the value of a potentially inaccessible field.
	 *
	 * <p>If an exception occurs while reading the field, a failed {@link Try}
	 * is returned that contains the corresponding exception.
	 *
	 * @param field the field to read; never {@code null}
	 * @param instance the instance from which the value is to be read; may
	 * be {@code null} for a static field
	 * @since 1.4
	 */
	@API(status = MAINTAINED, since = "1.4")
	public static Try<Object> tryToReadFieldValue(Field field, Object instance) {
		return ReflectionUtils.tryToReadFieldValue(field, instance);
	}

	/**
	 * Find the first {@link Method} of the supplied class or interface that
	 * meets the specified criteria, beginning with the specified class or
	 * interface and traversing up the type hierarchy until such a method is
	 * found or the type hierarchy is exhausted.
	 *
	 * <p>As of JUnit Platform 1.10, this method uses the {@link ClassLoader} of
	 * the supplied {@code clazz} to load parameter types instead of using the
	 * <em>default</em> {@code ClassLoader}, which allows parameter types to be
	 * resolved in different {@code ClassLoader} arrangements.
	 *
	 * <p>The algorithm does not search for methods in {@link java.lang.Object}.
	 *
	 * @param clazz the class or interface in which to find the method; never {@code null}
	 * @param methodName the name of the method to find; never {@code null} or empty
	 * @param parameterTypeNames the fully qualified names of the types of parameters
	 * accepted by the method, if any, provided as a comma-separated list
	 * @return an {@code Optional} containing the method found; never {@code null}
	 * but potentially empty if no such method could be found
	 * @see #findMethod(Class, String, Class...)
	 */
	public static Optional<Method> findMethod(Class<?> clazz, String methodName, String parameterTypeNames) {
		return ReflectionUtils.findMethod(clazz, methodName, parameterTypeNames);
	}

	/**
	 * Find the first {@link Method} of the supplied class or interface that
	 * meets the specified criteria, beginning with the specified class or
	 * interface and traversing up the type hierarchy until such a method is
	 * found or the type hierarchy is exhausted.
	 *
	 * <p>The algorithm does not search for methods in {@link java.lang.Object}.
	 *
	 * @param clazz the class or interface in which to find the method; never {@code null}
	 * @param methodName the name of the method to find; never {@code null} or empty
	 * @param parameterTypes the types of parameters accepted by the method, if any;
	 * never {@code null}
	 * @return an {@code Optional} containing the method found; never {@code null}
	 * but potentially empty if no such method could be found
	 * @see #findMethod(Class, String, String)
	 */
	public static Optional<Method> findMethod(Class<?> clazz, String methodName, Class<?>... parameterTypes) {
		return ReflectionUtils.findMethod(clazz, methodName, parameterTypes);
	}

	/**
	 * Find all distinct {@linkplain Method methods} of the supplied class or
	 * interface that match the specified {@code predicate}.
	 *
	 * <p>The results will not contain methods that are <em>overridden</em>.
	 *
	 * <p>If you are looking for methods annotated with a certain annotation
	 * type, consider using
	 * {@link AnnotationSupport#findAnnotatedMethods(Class, Class, HierarchyTraversalMode)}.
	 *
	 * @param clazz the class or interface in which to find the methods; never {@code null}
	 * @param predicate the method filter; never {@code null}
	 * @param traversalMode the hierarchy traversal mode; never {@code null}
	 * @return an immutable list of all such methods found; never {@code null}
	 * but potentially empty
	 */
	public static List<Method> findMethods(Class<?> clazz, Predicate<Method> predicate,
			HierarchyTraversalMode traversalMode) {

		Preconditions.notNull(traversalMode, "HierarchyTraversalMode must not be null");

		return ReflectionUtils.findMethods(clazz, predicate,
			ReflectionUtils.HierarchyTraversalMode.valueOf(traversalMode.name()));
	}

	/**
	 * Find all distinct {@linkplain Method methods} of the supplied class or
	 * interface that match the specified {@code predicate}.
	 *
	 * <p>The results will not contain methods that are <em>overridden</em>.
	 *
	 * <p>If you are looking for methods annotated with a certain annotation
	 * type, consider using
	 * {@link AnnotationSupport#findAnnotatedMethods(Class, Class, HierarchyTraversalMode)}.
	 *
	 * @param clazz the class or interface in which to find the methods; never {@code null}
	 * @param predicate the method filter; never {@code null}
	 * @param traversalMode the hierarchy traversal mode; never {@code null}
	 * @return a stream of all such methods found; never {@code null}
	 * but potentially empty
	 * @since 1.10
	 */
	@API(status = MAINTAINED, since = "1.10")
	public static Stream<Method> streamMethods(Class<?> clazz, Predicate<Method> predicate,
			HierarchyTraversalMode traversalMode) {

		Preconditions.notNull(traversalMode, "HierarchyTraversalMode must not be null");

		return ReflectionUtils.streamMethods(clazz, predicate,
			ReflectionUtils.HierarchyTraversalMode.valueOf(traversalMode.name()));
	}

	/**
	 * Find all nested classes within the supplied class, or inherited by the
	 * supplied class, that conform to the supplied predicate.
	 *
	 * <p>This method does <strong>not</strong> search for nested classes
	 * recursively.
	 *
	 * <p>As of JUnit Platform 1.6, this method detects cycles in <em>inner</em>
	 * class hierarchies &mdash; from the supplied class up to the outermost
	 * enclosing class &mdash; and throws a {@link JUnitException} if such a cycle
	 * is detected. Cycles within inner class hierarchies <em>below</em> the
	 * supplied class are not detected by this method.
	 *
	 * @param clazz the class to be searched; never {@code null}
	 * @param predicate the predicate against which the list of nested classes is
	 * checked; never {@code null}
	 * @return an immutable list of all such classes found; never {@code null}
	 * but potentially empty
	 * @throws JUnitException if a cycle is detected within an inner class hierarchy
	 */
	public static List<Class<?>> findNestedClasses(Class<?> clazz, Predicate<Class<?>> predicate)
			throws JUnitException {

		return ReflectionUtils.findNestedClasses(clazz, predicate);
	}

	/**
	 * Find all nested classes within the supplied class, or inherited by the
	 * supplied class, that conform to the supplied predicate.
	 *
	 * <p>This method does <strong>not</strong> search for nested classes
	 * recursively.
	 *
	 * <p>As of JUnit Platform 1.6, this method detects cycles in <em>inner</em>
	 * class hierarchies &mdash; from the supplied class up to the outermost
	 * enclosing class &mdash; and throws a {@link JUnitException} if such a cycle
	 * is detected. Cycles within inner class hierarchies <em>below</em> the
	 * supplied class are not detected by this method.
	 *
	 * @param clazz the class to be searched; never {@code null}
	 * @param predicate the predicate against which the list of nested classes is
	 * checked; never {@code null}
	 * @return a stream of all such classes found; never {@code null}
	 * but potentially empty
	 * @throws JUnitException if a cycle is detected within an inner class hierarchy
	 * @since 1.10
	 */
	@API(status = MAINTAINED, since = "1.10")
	public static Stream<Class<?>> streamNestedClasses(Class<?> clazz, Predicate<Class<?>> predicate)
			throws JUnitException {

		return ReflectionUtils.streamNestedClasses(clazz, predicate);
	}

	/**
	 * Make the supplied field accessible via reflection.
	 *
	 * <p>If you're looking for similar functionality for constructors or
	 * methods, consider using {@link #newInstance(Class, Object...)} or
	 * {@link #invokeMethod(Method, Object, Object...)}.
	 *
	 * @param field the field to make accessible; never {@code null}
	 * @return the supplied field
	 * @since 1.11.1
	 * @see Field#setAccessible(boolean)
	 */
	@API(status = EXPERIMENTAL, since = "1.11.1")
	public static Field makeAccessible(Field field) {
		return ReflectionUtils.makeAccessible(Preconditions.notNull(field, "field must not be null"));
	}

}<|MERGE_RESOLUTION|>--- conflicted
+++ resolved
@@ -280,13 +280,10 @@
 	 * <p>The classpath scanning algorithm searches recursively in subpackages
 	 * beginning within the supplied base package.
 	 *
-<<<<<<< HEAD
 	 * <p>The resulting list may include identically named resources from different
 	 * classpath roots. These can be filtered out using
 	 * {@link ResourceUtils#getClassLoaderResource(Function)}.
 	 *
-=======
->>>>>>> d85dd9bf
 	 * @param basePackageName the name of the base package in which to start
 	 * scanning; must not be {@code null} and must be valid in terms of Java
 	 * syntax
@@ -340,13 +337,10 @@
 	 * <p>The classpath scanning algorithm searches recursively in subpackages
 	 * beginning within the supplied base package.
 	 *
-<<<<<<< HEAD
 	 * <p>The resulting stream may include identically named resources from different
 	 * classpath roots. These can be filtered out using
 	 * {@link ResourceUtils#getClassLoaderResource(Function)}.
 	 *
-=======
->>>>>>> d85dd9bf
 	 * @param basePackageName the name of the base package in which to start
 	 * scanning; must not be {@code null} and must be valid in terms of Java
 	 * syntax
