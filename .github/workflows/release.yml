--- conflicted
+++ resolved
@@ -270,14 +270,7 @@
         uses: actions/github-script@60a0d83039c74a4aee543508d2ffcb1c3799cdea # v7.0.1
         with:
           script: |
-<<<<<<< HEAD
             const releaseVersion = "${{ inputs.releaseVersion }}";
-            const jupiterVersion = releaseVersion;
-            const vintageVersion = releaseVersion;
-            const platformVersion = "1." + releaseVersion.substring(2);
-=======
-            const releaseVersion = "${{ github.event.inputs.releaseVersion }}";
->>>>>>> a15bf991
             const requestBody = {
               owner: context.repo.owner,
               repo: context.repo.repo,
