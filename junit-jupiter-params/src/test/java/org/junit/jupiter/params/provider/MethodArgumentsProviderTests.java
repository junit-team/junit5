--- conflicted
+++ resolved
@@ -42,11 +42,7 @@
 
 	@Test
 	void throwsExceptionForIllegalReturnType() {
-<<<<<<< HEAD
-		PreconditionViolationException exception = assertThrows(PreconditionViolationException.class,
-=======
 		var exception = assertThrows(PreconditionViolationException.class,
->>>>>>> 85b9cf8d
 			() -> provideArguments("providerWithIllegalReturnType").toArray());
 
 		assertThat(exception).hasMessageContaining("Cannot convert instance of java.lang.Integer into a Stream");
@@ -102,17 +98,6 @@
 	}
 
 	@Test
-<<<<<<< HEAD
-	void providesArgumentsUsingArgumentsStream() {
-		Stream<Object[]> arguments = provideArguments("argumentsStreamProvider");
-
-		assertThat(arguments).containsExactly(array("foo"), array("bar"));
-	}
-
-	@Test
-	void providesArgumentsUsingIterableOfObjectArrays() {
-		Stream<Object[]> arguments = provideArguments("objectArrayIterableProvider");
-=======
 	void providesArgumentsUsingStreamOfObjectArrays() {
 		var arguments = provideArguments("objectArrayStreamProvider");
 
@@ -136,9 +121,8 @@
 	@Test
 	void providesArgumentsUsingListOfStrings() {
 		var arguments = provideArguments("stringArrayListProvider");
->>>>>>> 85b9cf8d
-
-		assertThat(arguments).containsExactly(array("foo", 42), array("bar", 23));
+
+		assertThat(arguments).containsExactly(array("foo"), array("bar"));
 	}
 
 	@Test
@@ -173,16 +157,10 @@
 
 	@Test
 	void providesArgumentsUsingDefaultFactoryMethodName() {
-<<<<<<< HEAD
-		Method method = selectMethod(DefaultFactoryMethodNameTestCase.class, TEST_METHOD,
-			String.class.getName()).getJavaMethod();
-		Stream<Object[]> arguments = provideArguments(DefaultFactoryMethodNameTestCase.class, method, false, "");
-=======
 		var method = selectMethod(DefaultFactoryMethodNameTestCase.class, TEST_METHOD,
 			String.class.getName()).getJavaMethod();
 		var arguments = provideArguments(DefaultFactoryMethodNameTestCase.class, method, false, "");
 
->>>>>>> 85b9cf8d
 		assertThat(arguments).containsExactly(array("foo"), array("bar"));
 	}
 
@@ -308,22 +286,12 @@
 
 		@Test
 		void providesArgumentsUsingObjectArray() {
-<<<<<<< HEAD
-			Stream<Object[]> arguments = provideArguments("objectArrayProvider");
-=======
 			var arguments = provideArguments("objectArrayProvider");
->>>>>>> 85b9cf8d
 
 			assertThat(arguments).containsExactly(array(42), array("bar"));
 		}
 
 		@Test
-<<<<<<< HEAD
-		void providesArgumentsUsing2dObjectArray() {
-			Stream<Object[]> arguments = provideArguments("twoDimensionalObjectArrayProvider");
-
-			assertThat(arguments).containsExactly(array(42, "bar"), array("foo", 'A'));
-=======
 		void providesArgumentsUsingStringArray() {
 			var arguments = provideArguments("stringArrayProvider");
 
@@ -335,7 +303,6 @@
 			var arguments = provideArguments("twoDimensionalObjectArrayProvider");
 
 			assertThat(arguments).containsExactly(array("foo", 42), array("bar", 23));
->>>>>>> 85b9cf8d
 		}
 
 	}
@@ -412,17 +379,12 @@
 			return IntStream.of(1, 2);
 		}
 
-<<<<<<< HEAD
-		static Stream<Arguments> argumentsStreamProvider() {
-			return Stream.of("foo", "bar").map(Arguments::of);
-=======
 		static Stream<Object[]> objectArrayStreamProvider() {
 			return Stream.of(new Object[] { "foo", 42 }, new Object[] { "bar", 23 });
 		}
 
 		static Stream<Arguments> argumentsStreamProvider() {
 			return objectArrayStreamProvider().map(Arguments::of);
->>>>>>> 85b9cf8d
 		}
 
 		// --- Iterable / Collection -------------------------------------------
@@ -435,13 +397,10 @@
 			return objectArrayListProvider();
 		}
 
-<<<<<<< HEAD
-=======
 		static List<String> stringArrayListProvider() {
 			return Arrays.asList("foo", "bar");
 		}
 
->>>>>>> 85b9cf8d
 		static List<Object[]> objectArrayListProvider() {
 			return Arrays.asList(array("foo", 42), array("bar", 23));
 		}
@@ -487,27 +446,17 @@
 		}
 
 		// --- Array of objects ------------------------------------------------
-<<<<<<< HEAD
 
 		static Object[] objectArrayProvider() {
 			return new Object[] { 42, "bar" };
 		}
 
-		static Object[][] twoDimensionalObjectArrayProvider() {
-			return new Object[][] { { 42, "bar" }, { "foo", 'A' } };
-=======
-
-		static Object[] objectArrayProvider() {
-			return new Object[] { 42, "bar" };
-		}
-
 		static String[] stringArrayProvider() {
 			return new String[] { "foo", "bar" };
 		}
 
 		static Object[][] twoDimensionalObjectArrayProvider() {
 			return new Object[][] { { "foo", 42 }, { "bar", 23 } };
->>>>>>> 85b9cf8d
 		}
 
 	}
