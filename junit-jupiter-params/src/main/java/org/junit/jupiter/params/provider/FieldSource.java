/*
 * Copyright 2015-2025 the original author or authors.
 *
 * All rights reserved. This program and the accompanying materials are
 * made available under the terms of the Eclipse Public License v2.0 which
 * accompanies this distribution and is available at
 *
 * https://www.eclipse.org/legal/epl-v20.html
 */

package org.junit.jupiter.params.provider;

import static org.apiguardian.api.API.Status.EXPERIMENTAL;

import java.lang.annotation.Documented;
import java.lang.annotation.ElementType;
import java.lang.annotation.Inherited;
import java.lang.annotation.Repeatable;
import java.lang.annotation.Retention;
import java.lang.annotation.RetentionPolicy;
import java.lang.annotation.Target;

import org.apiguardian.api.API;

/**
 * {@code @FieldSource} is a {@linkplain Repeatable repeatable}
 * {@link ArgumentsSource} which provides access to values of
 * {@linkplain #value() fields} of the class in which this annotation is declared
 * or from static fields in external classes referenced by <em>fully qualified
 * field name</em>.
 *
 * <p>Each field must be able to supply a <em>stream</em> of <em>arguments</em>,
 * and each set of "arguments" within the "stream" will be provided as the physical
 * arguments for individual invocations of the annotated
 * {@link org.junit.jupiter.params.ParameterizedClass @ParameterizedClass} or
 * {@link org.junit.jupiter.params.ParameterizedTest @ParameterizedTest}.
 *
 * <p>In this context, a "stream" is anything that JUnit can reliably convert to
 * a {@link java.util.stream.Stream Stream}; however, the actual concrete field
 * type can take on many forms. Generally speaking this translates to a
 * {@link java.util.Collection Collection}, an {@link Iterable}, a
 * {@link java.util.function.Supplier Supplier} of a stream
 * ({@link java.util.stream.Stream Stream},
 * {@link java.util.stream.DoubleStream DoubleStream},
 * {@link java.util.stream.LongStream LongStream}, or
 * {@link java.util.stream.IntStream IntStream}), a {@code Supplier} of an
<<<<<<< HEAD
 * {@link java.util.Iterator Iterator}, an array of objects or primitives, or
 * any type that provides an {@link java.util.Iterator Iterator}-returning
 * {@code iterator()} method (such as, for example, a
 * {@code kotlin.sequences.Sequence}). Each set of "arguments" within the
 * "stream" can be supplied as an instance of {@link Arguments}, an array of
 * objects (for example, {@code Object[]}, {@code String[]}, etc.), or a single
 * <em>value</em> if the parameterized test method accepts a single argument.
=======
 * {@link java.util.Iterator Iterator}, an array of objects, or an array of
 * primitives. Each set of "arguments" within the "stream" can be supplied as an
 * instance of {@link Arguments}, an array of objects (for example, {@code Object[]},
 * {@code String[]}, etc.), or a single <em>value</em> if the parameterized
 * class or test accepts a single argument.
>>>>>>> c27907da
 *
 * <p>In contrast to the supported return types for {@link MethodSource @MethodSource}
 * factory methods, the value of a {@code @FieldSource} field cannot be an instance of
 * {@link java.util.stream.Stream Stream},
 * {@link java.util.stream.DoubleStream DoubleStream},
 * {@link java.util.stream.LongStream LongStream},
 * {@link java.util.stream.IntStream IntStream}, or
 * {@link java.util.Iterator Iterator}, since the values of such types are
 * <em>consumed</em> the first time they are processed. However, if you wish to
 * use one of these types, you can wrap it in a {@code Supplier} &mdash; for
 * example, {@code Supplier<IntStream>}.
 *
 * <p>If the {@code Supplier} return type is {@code Stream} or
 * one of the primitive streams, JUnit will properly close it by calling
 * {@link java.util.stream.BaseStream#close() BaseStream.close()},
 * making it safe to use a resource such as
 * {@link java.nio.file.Files#lines(java.nio.file.Path) Files.lines()}.
 *
 * <p>Please note that a one-dimensional array of objects supplied as a set of
 * "arguments" will be handled differently than other types of arguments.
 * Specifically, all of the elements of a one-dimensional array of objects will
 * be passed as individual physical arguments to the {@code @ParameterizedTest}
 * method. This behavior can be seen in the table below for the
 * {@code Supplier<Stream<Object[]>> objectArrayStreamSupplier} field: the
 * {@code @ParameterizedTest} method accepts individual {@code String} and
 * {@code int} arguments rather than a single {@code Object[]} array. In contrast,
 * any multidimensional array supplied as a set of "arguments" will be passed as
 * a single physical argument to the {@code @ParameterizedTest} method without
 * modification. This behavior can be seen in the table below for the
 * {@code Supplier<Stream<int[][]>> twoDimensionalIntArrayStreamSupplier} and
 * {@code Supplier<Stream<Object[][]>> twoDimensionalObjectArrayStreamSupplier}
 * fields: the {@code @ParameterizedTest} methods for those fields accept individual
 * {@code int[][]} and {@code Object[][]} arguments, respectively.
 *
 * <h2>Examples</h2>
 *
 * <p>The following table displays compatible method signatures for parameterized
 * test methods and their corresponding {@code @FieldSource} fields.
 *
 * <table class="plain">
 * <caption>Compatible method signatures and field declarations</caption>
 * <tr><th>{@code @ParameterizedTest} method</th><th>{@code @FieldSource} field</th></tr>
 * <tr><td>{@code void test(String)}</td><td>{@code static List<String> listOfStrings}</td></tr>
 * <tr><td>{@code void test(String)}</td><td>{@code static String[] arrayOfStrings}</td></tr>
 * <tr><td>{@code void test(int)}</td><td>{@code static int[] intArray}</td></tr>
 * <tr><td>{@code void test(int[])}</td><td>{@code static int[][] twoDimensionalIntArray}</td></tr>
 * <tr><td>{@code void test(String, String)}</td><td>{@code static String[][] twoDimensionalStringArray}</td></tr>
 * <tr><td>{@code void test(String, int)}</td><td>{@code static Object[][] twoDimensionalObjectArray}</td></tr>
 * <tr><td>{@code void test(int)}</td><td>{@code static Supplier<IntStream> intStreamSupplier}</td></tr>
 * <tr><td>{@code void test(String)}</td><td>{@code static Supplier<Stream<String>> stringStreamSupplier}</td></tr>
 * <tr><td>{@code void test(String, int)}</td><td>{@code static Supplier<Stream<Object[]>> objectArrayStreamSupplier}</td></tr>
 * <tr><td>{@code void test(String, int)}</td><td>{@code static Supplier<Stream<Arguments>> argumentsStreamSupplier}</td></tr>
 * <tr><td>{@code void test(int[])}</td><td>{@code static Supplier<Stream<int[]>> intArrayStreamSupplier}</td></tr>
 * <tr><td>{@code void test(int[][])}</td><td>{@code static Supplier<Stream<int[][]>> twoDimensionalIntArrayStreamSupplier}</td></tr>
 * <tr><td>{@code void test(Object[][])}</td><td>{@code static Supplier<Stream<Object[][]>> twoDimensionalObjectArrayStreamSupplier}</td></tr>
 * </table>
 *
 * <p>Fields within the test class must be {@code static} unless the
 * {@link org.junit.jupiter.api.TestInstance.Lifecycle#PER_CLASS PER_CLASS}
 * test instance lifecycle mode is used; whereas, fields in external classes must
 * always be {@code static}.
 *
 * <p>This behavior and the above examples also apply to parameters of a
 * {@link org.junit.jupiter.params.ParameterizedClass @ParameterizedClass},
 * regardless whether field or constructor injection is used.
 *
 * <h2>Inheritance</h2>
 *
 * <p>This annotation is inherited to subclasses.
 *
 * @since 5.11
 * @see MethodSource
 * @see Arguments
 * @see ArgumentsSource
 * @see org.junit.jupiter.params.ParameterizedClass
 * @see org.junit.jupiter.params.ParameterizedTest
 * @see org.junit.jupiter.api.TestInstance
 */
@Target({ ElementType.ANNOTATION_TYPE, ElementType.METHOD, ElementType.TYPE })
@Retention(RetentionPolicy.RUNTIME)
@Documented
@Inherited
@Repeatable(FieldSources.class)
@API(status = EXPERIMENTAL, since = "5.11")
@ArgumentsSource(FieldArgumentsProvider.class)
@SuppressWarnings("exports")
public @interface FieldSource {

	/**
	 * The names of fields within the test class or in external classes to use
	 * as sources for arguments.
	 *
	 * <p>Fields in external classes must be referenced by <em>fully qualified
	 * field name</em> &mdash; for example,
	 * {@code "com.example.WebUtils#httpMethodNames"} or
	 * {@code "com.example.TopLevelClass$NestedClass#numbers"} for a field in a
	 * static nested class.
	 *
	 * <p>If no field names are declared, a field within the test class that has
	 * the same name as the test method will be used as the field by default in
	 * case this annotation is applied to a {@code @ParameterizedTest} method.
	 * For a {@code @ParameterizedClass}, at least one field name must be
	 * declared explicitly.
	 *
	 * <p>For further information, see the {@linkplain FieldSource class-level Javadoc}.
	 */
	String[] value() default {};

}<|MERGE_RESOLUTION|>--- conflicted
+++ resolved
@@ -44,21 +44,13 @@
  * {@link java.util.stream.DoubleStream DoubleStream},
  * {@link java.util.stream.LongStream LongStream}, or
  * {@link java.util.stream.IntStream IntStream}), a {@code Supplier} of an
-<<<<<<< HEAD
  * {@link java.util.Iterator Iterator}, an array of objects or primitives, or
  * any type that provides an {@link java.util.Iterator Iterator}-returning
  * {@code iterator()} method (such as, for example, a
  * {@code kotlin.sequences.Sequence}). Each set of "arguments" within the
  * "stream" can be supplied as an instance of {@link Arguments}, an array of
  * objects (for example, {@code Object[]}, {@code String[]}, etc.), or a single
- * <em>value</em> if the parameterized test method accepts a single argument.
-=======
- * {@link java.util.Iterator Iterator}, an array of objects, or an array of
- * primitives. Each set of "arguments" within the "stream" can be supplied as an
- * instance of {@link Arguments}, an array of objects (for example, {@code Object[]},
- * {@code String[]}, etc.), or a single <em>value</em> if the parameterized
- * class or test accepts a single argument.
->>>>>>> c27907da
+ * <em>value</em> if the parameterized class or test accepts a single argument.
  *
  * <p>In contrast to the supported return types for {@link MethodSource @MethodSource}
  * factory methods, the value of a {@code @FieldSource} field cannot be an instance of
