/*
 * Copyright 2015-2025 the original author or authors.
 *
 * All rights reserved. This program and the accompanying materials are
 * made available under the terms of the Eclipse Public License v2.0 which
 * accompanies this distribution and is available at
 *
 * https://www.eclipse.org/legal/epl-v20.html
 */

package org.junit.jupiter.params.provider;

import java.lang.annotation.Annotation;
import java.util.ArrayList;
import java.util.List;
import java.util.stream.Stream;

import de.siegmar.fastcsv.reader.CsvReader;
import de.siegmar.fastcsv.reader.CsvRecord;
import de.siegmar.fastcsv.reader.NamedCsvRecord;

import org.jspecify.annotations.Nullable;
import org.junit.jupiter.api.Named;
import org.junit.jupiter.api.extension.ExtensionContext;
import org.junit.jupiter.params.support.ParameterDeclarations;
import org.junit.platform.commons.PreconditionViolationException;
import org.junit.platform.commons.util.Preconditions;
import org.junit.platform.commons.util.UnrecoverableExceptions;

/**
 * @since 5.0
 */
class CsvArgumentsProvider extends AnnotationBasedArgumentsProvider<CsvSource> {

	@Override
	protected Stream<? extends Arguments> provideArguments(ParameterDeclarations parameters, ExtensionContext context,
			CsvSource csvSource) {

		CsvReaderFactory.validate(csvSource);

		List<Arguments> arguments = new ArrayList<>();

<<<<<<< HEAD
		try (CsvReader<? extends CsvRecord> reader = CsvReaderFactory.createReaderFor(csvSource, getData(csvSource))) {
			for (CsvRecord record : reader) {
				arguments.add(processCsvRecord(record, csvSource.useHeadersInDisplayName()));
=======
	private Stream<Arguments> parseTextBlock(CsvSource csvSource, CsvParser csvParser, Set<String> nullValues) {
		String textBlock = csvSource.textBlock();
		boolean useHeadersInDisplayName = csvSource.useHeadersInDisplayName();
		List<Arguments> argumentsList = new ArrayList<>();

		try {
			List<@Nullable String[]> csvRecords = parseAll(csvParser, textBlock);
			String[] headers = useHeadersInDisplayName ? getHeaders(csvParser) : null;

			AtomicInteger index = new AtomicInteger(0);
			for (var csvRecord : csvRecords) {
				index.incrementAndGet();
				Preconditions.notNull(csvRecord,
					() -> "Record at index " + index + " contains invalid CSV: \"\"\"\n" + textBlock + "\n\"\"\"");
				argumentsList.add(processCsvRecord(csvRecord, nullValues, useHeadersInDisplayName, headers));
>>>>>>> df24efbe
			}
		}
		catch (Throwable throwable) {
			throw handleCsvException(throwable, csvSource);
		}

		return arguments.stream();
	}

<<<<<<< HEAD
	private static String getData(CsvSource csvSource) {
		Preconditions.condition(csvSource.value().length > 0 ^ !csvSource.textBlock().isEmpty(),
			() -> "@CsvSource must be declared with either `value` or `textBlock` but not both");

		if (!csvSource.textBlock().isEmpty()) {
			return csvSource.textBlock();
		}
		else {
			for (int i = 0; i < csvSource.value().length; i++) {
				if (csvSource.value()[i].isEmpty()) {
					int finalI = i;
					Preconditions.condition(!csvSource.value()[i].isEmpty(), //
						() -> "CSV record at index %d is empty".formatted(finalI + 1) //
					);
=======
	@SuppressWarnings("NullAway")
	private static List<@Nullable String[]> parseAll(CsvParser csvParser, String textBlock) {
		return csvParser.parseAll(new StringReader(textBlock));
	}

	private Stream<Arguments> parseValueArray(CsvSource csvSource, CsvParser csvParser, Set<String> nullValues) {
		boolean useHeadersInDisplayName = csvSource.useHeadersInDisplayName();
		List<Arguments> argumentsList = new ArrayList<>();

		try {
			String[] headers = null;
			AtomicInteger index = new AtomicInteger(0);
			for (String input : csvSource.value()) {
				index.incrementAndGet();
				String[] csvRecord = csvParser.parseLine(input + LINE_SEPARATOR);
				// Lazily retrieve headers if necessary.
				if (useHeadersInDisplayName && headers == null) {
					headers = getHeaders(csvParser);
					continue;
>>>>>>> df24efbe
				}
			}
			return String.join("\n", csvSource.value());
		}
	}

	/**
	 * Processes custom null values, supports wrapping of column values in
	 * {@link Named} if necessary (for CSV header support), and returns the
	 * CSV record wrapped in an {@link Arguments} instance.
	 */
	static Arguments processCsvRecord(CsvRecord record, boolean useHeadersInDisplayName) {
		Preconditions.condition(!useHeadersInDisplayName || record.getFieldCount() <= getHeaders(record).size(),
			() -> String.format( //
				"The number of columns (%d) exceeds the number of supplied headers (%d) in CSV record: %s", //
				record.getFieldCount(), getHeaders(record).size(), record.getFields())); //

		@Nullable
		Object[] arguments = new Object[record.getFields().size()];

		for (int i = 0; i < record.getFields().size(); i++) {
			String field = record.getFields().get(i);
			Object argument = CsvReaderFactory.DefaultFieldModifier.NULL_MARKER.equals(field) ? null : field;
			if (useHeadersInDisplayName) {
				argument = asNamed(getHeaders(record).get(i) + " = " + argument, argument);
			}
			arguments[i] = argument;
		}

		return Arguments.of(arguments);
	}

	private static Named<@Nullable Object> asNamed(String name, @Nullable Object column) {
		return Named.<@Nullable Object> of(name, column);
	}

	private static List<String> getHeaders(CsvRecord record) {
		return ((NamedCsvRecord) record).getHeader();
	}

	/**
	 * @return this method always throws an exception and therefore never
	 * returns anything; the return type is merely present to allow this
	 * method to be supplied as the operand in a {@code throw} statement
	 */
	static RuntimeException handleCsvException(Throwable throwable, Annotation annotation) {
		UnrecoverableExceptions.rethrowIfUnrecoverable(throwable);
		if (throwable instanceof PreconditionViolationException exception) {
			throw exception;
		}
		throw new CsvParsingException("Failed to parse CSV input configured via " + annotation, throwable);
	}

}<|MERGE_RESOLUTION|>--- conflicted
+++ resolved
@@ -40,27 +40,9 @@
 
 		List<Arguments> arguments = new ArrayList<>();
 
-<<<<<<< HEAD
 		try (CsvReader<? extends CsvRecord> reader = CsvReaderFactory.createReaderFor(csvSource, getData(csvSource))) {
 			for (CsvRecord record : reader) {
 				arguments.add(processCsvRecord(record, csvSource.useHeadersInDisplayName()));
-=======
-	private Stream<Arguments> parseTextBlock(CsvSource csvSource, CsvParser csvParser, Set<String> nullValues) {
-		String textBlock = csvSource.textBlock();
-		boolean useHeadersInDisplayName = csvSource.useHeadersInDisplayName();
-		List<Arguments> argumentsList = new ArrayList<>();
-
-		try {
-			List<@Nullable String[]> csvRecords = parseAll(csvParser, textBlock);
-			String[] headers = useHeadersInDisplayName ? getHeaders(csvParser) : null;
-
-			AtomicInteger index = new AtomicInteger(0);
-			for (var csvRecord : csvRecords) {
-				index.incrementAndGet();
-				Preconditions.notNull(csvRecord,
-					() -> "Record at index " + index + " contains invalid CSV: \"\"\"\n" + textBlock + "\n\"\"\"");
-				argumentsList.add(processCsvRecord(csvRecord, nullValues, useHeadersInDisplayName, headers));
->>>>>>> df24efbe
 			}
 		}
 		catch (Throwable throwable) {
@@ -70,7 +52,6 @@
 		return arguments.stream();
 	}
 
-<<<<<<< HEAD
 	private static String getData(CsvSource csvSource) {
 		Preconditions.condition(csvSource.value().length > 0 ^ !csvSource.textBlock().isEmpty(),
 			() -> "@CsvSource must be declared with either `value` or `textBlock` but not both");
@@ -85,27 +66,6 @@
 					Preconditions.condition(!csvSource.value()[i].isEmpty(), //
 						() -> "CSV record at index %d is empty".formatted(finalI + 1) //
 					);
-=======
-	@SuppressWarnings("NullAway")
-	private static List<@Nullable String[]> parseAll(CsvParser csvParser, String textBlock) {
-		return csvParser.parseAll(new StringReader(textBlock));
-	}
-
-	private Stream<Arguments> parseValueArray(CsvSource csvSource, CsvParser csvParser, Set<String> nullValues) {
-		boolean useHeadersInDisplayName = csvSource.useHeadersInDisplayName();
-		List<Arguments> argumentsList = new ArrayList<>();
-
-		try {
-			String[] headers = null;
-			AtomicInteger index = new AtomicInteger(0);
-			for (String input : csvSource.value()) {
-				index.incrementAndGet();
-				String[] csvRecord = csvParser.parseLine(input + LINE_SEPARATOR);
-				// Lazily retrieve headers if necessary.
-				if (useHeadersInDisplayName && headers == null) {
-					headers = getHeaders(csvParser);
-					continue;
->>>>>>> df24efbe
 				}
 			}
 			return String.join("\n", csvSource.value());
