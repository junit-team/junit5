/*
 * Copyright 2015 the original author or authors.
 *
 * All rights reserved. This program and the accompanying materials are
 * made available under the terms of the Eclipse Public License v1.0 which
 * accompanies this distribution and is available at
 *
 * http://www.eclipse.org/legal/epl-v10.html
 */

package org.junit.gen5.engine;

public abstract class HierarchicalTestEngine<C extends EngineExecutionContext> implements TestEngine {

	@Override
	public final void execute(ExecutionRequest request) {
		new HierarchicalTestExecutor<>(request, createExecutionContext(request)).execute();
	}

<<<<<<< HEAD
	protected abstract C createContext();

	@SuppressWarnings({ "unused", "unchecked" })
	private void executeAll(TestDescriptor parentDescriptor, EngineExecutionListener listener, C parentContext)
			throws Exception {
		C context = parentContext;
		context.registerPublishHandler(
			(testDescriptor, entry) -> listener.reportingEntryPublished(testDescriptor, entry));
		if (parentDescriptor instanceof Container) {
			context = ((Container<C>) parentDescriptor).beforeAll(context);
		}
		for (TestDescriptor childDescriptor : parentDescriptor.getChildren()) {
			if (childDescriptor instanceof Leaf) {
				Leaf<C> child = (Leaf<C>) childDescriptor;
				try {
					listener.testStarted(childDescriptor);
					C childContext = child.execute(context);
					listener.testSucceeded(childDescriptor);
				}
				catch (Throwable t) {
					listener.testFailed(childDescriptor, t);
				}
			}
			executeAll(childDescriptor, listener, context);
		}
		if (parentDescriptor instanceof Container) {
			context = ((Container<C>) parentDescriptor).afterAll(context);
		}
	}
=======
	protected abstract C createExecutionContext(ExecutionRequest request);
>>>>>>> 544ff5ba

}<|MERGE_RESOLUTION|>--- conflicted
+++ resolved
@@ -17,38 +17,6 @@
 		new HierarchicalTestExecutor<>(request, createExecutionContext(request)).execute();
 	}
 
-<<<<<<< HEAD
-	protected abstract C createContext();
-
-	@SuppressWarnings({ "unused", "unchecked" })
-	private void executeAll(TestDescriptor parentDescriptor, EngineExecutionListener listener, C parentContext)
-			throws Exception {
-		C context = parentContext;
-		context.registerPublishHandler(
-			(testDescriptor, entry) -> listener.reportingEntryPublished(testDescriptor, entry));
-		if (parentDescriptor instanceof Container) {
-			context = ((Container<C>) parentDescriptor).beforeAll(context);
-		}
-		for (TestDescriptor childDescriptor : parentDescriptor.getChildren()) {
-			if (childDescriptor instanceof Leaf) {
-				Leaf<C> child = (Leaf<C>) childDescriptor;
-				try {
-					listener.testStarted(childDescriptor);
-					C childContext = child.execute(context);
-					listener.testSucceeded(childDescriptor);
-				}
-				catch (Throwable t) {
-					listener.testFailed(childDescriptor, t);
-				}
-			}
-			executeAll(childDescriptor, listener, context);
-		}
-		if (parentDescriptor instanceof Container) {
-			context = ((Container<C>) parentDescriptor).afterAll(context);
-		}
-	}
-=======
 	protected abstract C createExecutionContext(ExecutionRequest request);
->>>>>>> 544ff5ba
 
 }