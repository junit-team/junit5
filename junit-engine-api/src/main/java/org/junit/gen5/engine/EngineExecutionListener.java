/*
 * Copyright 2015-2016 the original author or authors.
 *
 * All rights reserved. This program and the accompanying materials are
 * made available under the terms of the Eclipse Public License v1.0 which
 * accompanies this distribution and is available at
 *
 * http://www.eclipse.org/legal/epl-v10.html
 */

package org.junit.gen5.engine;

<<<<<<< HEAD
import java.util.*;
=======
import org.junit.gen5.engine.TestExecutionResult.Status;
>>>>>>> 8394ec31

/**
 * Listener to be notified of test execution events by
 * {@linkplain TestEngine test engines}.
 *
 * <p>Contrary to JUnit 4, {@linkplain TestEngine test engines}
 * must report events not only for {@linkplain TestDescriptor test descriptors}
 * that represent executable leaves but also for all intermediate containers.
 *
 * @since 5.0
 * @see TestEngine
 * @see ExecutionRequest
 */
public interface EngineExecutionListener {

<<<<<<< HEAD
	void reportingEntryPublished(TestDescriptor testDescriptor, Map<String, String> entry);

	default void dynamicTestRegistered(TestDescriptor testDescriptor) {
	}
=======
	/**
	 * Must be called when a new, dynamic {@link TestDescriptor} has been
	 * registered.
	 *
	 * <p>A <em>dynamic test</em> is a test that is not known a-priori and
	 * therefore was not present in the test tree when discovering tests.
	 *
	 * @param testDescriptor the descriptor of the newly registered test
	 * or container
	 */
	void dynamicTestRegistered(TestDescriptor testDescriptor);
>>>>>>> 8394ec31

	/**
	 * Must be called when the execution of a leaf or subtree of the test tree
	 * has been skipped.
	 *
	 * <p>The {@link TestDescriptor} may represent a test or a container. In the
	 * case of a container, engines must not fire any additional events for its
	 * descendants.
	 *
	 * <p>A skipped test or subtree of tests must not be reported as
	 * {@linkplain #executionStarted started} or
	 * {@linkplain #executionFinished finished}.
	 *
	 * @param testDescriptor the descriptor of the skipped test or container
	 * @param reason a human-readable message describing why the execution
	 * has been skipped
	 */
	void executionSkipped(TestDescriptor testDescriptor, String reason);

	/**
	 * Must be called when the execution of a leaf or subtree of the test tree
	 * is about to be started.
	 *
	 * <p>The {@link TestDescriptor} may represent a test or a container. In the
	 * case of a container, engines have to fire additional events for its
	 * children.
	 *
	 * <p>This method may only be called if the test or container has not
	 * been {@linkplain #executionSkipped skipped}.
	 *
	 * <p>This method must be called for a container {@code TestDescriptor}
	 * <em>before</em> {@linkplain #executionStarted starting} or
	 * {@linkplain #executionSkipped skipping} any of its children.
	 *
	 * @param testDescriptor the descriptor of the started test or container
	 */
	void executionStarted(TestDescriptor testDescriptor);

	/**
	 * Must be called when the execution of a leaf or subtree of the test tree
	 * has finished, regardless of the outcome.
	 *
	 * <p>The {@link TestDescriptor} may represent a test or a container.
	 *
	 * <p>This method may only be called if the test or container has not
	 * been {@linkplain #executionSkipped skipped}.
	 *
	 * <p>This method must be called for a container {@code TestIdentifier}
	 * <em>after</em> all of its children have been
	 * {@linkplain #executionSkipped skipped} or have
	 * {@linkplain #executionFinished finished}.
	 *
	 * <p>The {@link TestExecutionResult} describes the result of the execution
	 * for the supplied {@code testDescriptor}. The result does not include or
	 * aggregate the results of its children. For example, a container with a
	 * failing test must be reported as {@link Status#SUCCESSFUL SUCCESSFUL} even
	 * if one or more of its children are reported as {@link Status#FAILED FAILED}.
	 *
	 * @param testDescriptor the descriptor of the finished test or container
	 * @param testExecutionResult the (unaggregated) result of the execution for
	 * the supplied {@code TestDescriptor}
	 *
	 * @see TestExecutionResult
	 */
	void executionFinished(TestDescriptor testDescriptor, TestExecutionResult testExecutionResult);

}<|MERGE_RESOLUTION|>--- conflicted
+++ resolved
@@ -10,11 +10,9 @@
 
 package org.junit.gen5.engine;
 
-<<<<<<< HEAD
 import java.util.*;
-=======
+
 import org.junit.gen5.engine.TestExecutionResult.Status;
->>>>>>> 8394ec31
 
 /**
  * Listener to be notified of test execution events by
@@ -30,12 +28,8 @@
  */
 public interface EngineExecutionListener {
 
-<<<<<<< HEAD
 	void reportingEntryPublished(TestDescriptor testDescriptor, Map<String, String> entry);
 
-	default void dynamicTestRegistered(TestDescriptor testDescriptor) {
-	}
-=======
 	/**
 	 * Must be called when a new, dynamic {@link TestDescriptor} has been
 	 * registered.
@@ -47,7 +41,6 @@
 	 * or container
 	 */
 	void dynamicTestRegistered(TestDescriptor testDescriptor);
->>>>>>> 8394ec31
 
 	/**
 	 * Must be called when the execution of a leaf or subtree of the test tree
