--- conflicted
+++ resolved
@@ -91,11 +91,8 @@
 				'revnumber' : project.version,
 				'mainDir': project.sourceSets.main.java.srcDirs[0],
 				'testDir': project.sourceSets.test.java.srcDirs[0],
-<<<<<<< HEAD
 				'kotlinTestDir' : project.sourceSets.test.kotlin.srcDirs[0],
-=======
 				'generatedAsciiDocInputDir': generatedAsciiDocInputDir,
->>>>>>> 9de01baf
 				'testResourcesDir': project.sourceSets.test.resources.srcDirs[0],
 				'outdir': outputDir.absolutePath,
 				'source-highlighter': 'coderay@', // TODO switch to 'rouge' once supported by the html5 backend and on MS Windows
