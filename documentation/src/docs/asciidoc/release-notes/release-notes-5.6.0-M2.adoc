[[release-notes-5.6.0-M2️]]
== 5.6.0-M2️

*Date of Release:* ❓

*Scope:* ❓

For a complete list of all _closed_ issues and pull requests for this release, consult the
link:{junit5-repo}+/milestone/45️?closed=1+[5.6 M2️] milestone page in the JUnit repository
on GitHub.


[[release-notes-5.6.0-M2-overall-improvements]]
=== Overall Improvements

* OSGi metadata is now published in all binary JARs.


[[release-notes-5.6.0-M2️-junit-platform]]
=== JUnit Platform

==== Bug Fixes

* The `EventConditions.nestedContainer()` method in the Engine Test Kit now correctly
  handles events from multiple levels of nested classes.

==== Deprecations and Breaking Changes

* ❓

==== New Features and Improvements

* `TestExecutionSummary.Failure` is now serializable.
<<<<<<< HEAD
* Running all tests with any tags or without any tags at all is now supported
  by using the special expressions `any()` and `none()`.
=======
* `ReflectionSupport.findNestedClasses(...)` now detects cycles within inner class
  hierarchies. Consult the Javadoc for details.
* `ThrowableCollector.toTestExecutionResult()` is now public.
>>>>>>> 3f7fed61


[[release-notes-5.6.0-M2️-junit-jupiter]]
=== JUnit Jupiter

==== Bug Fixes

* When `@Nested` is used, the temporary directory is now also injected into instance
  fields of enclosing classes annotated with `@TempDir`.

==== Deprecations and Breaking Changes

* ❓

==== New Features and Improvements

* `@EnabledIfEnvironmentVariable`, `@DisabledIfEnvironmentVariable`,
  `@EnabledIfSystemProperty`, and `@DisabledIfSystemProperty` may now be used as
  _repeatable_ annotations. In other words, it is now possible to declare each of those
  annotations multiple times on a test interface, test class, or test method.
* Discovery of `@Nested` test classes that form a cycle now results in an exception that
  halts execution of the JUnit Jupiter test engine instead of infinite recursion.
* Parameter names are now included in the default display name of a `@ParameterizedTest`
  invocation (if they are present in the bytecode). The `{argumentsWithNames}` pattern
  can also be used in custom names.
* New `TestInstancePreDestroyCallback` interface that defines the API for `Extension`
  that wish to process test instances *after* they have been used in tests and *before*
  they are destroyed.
* `InvocationInterceptor` extensions may now explicitly `skip()` an intercepted
  invocation. This allows executing it by other means, e.g. in a forked JVM.
* `JAVA_15` has been added to the `JRE` enum for use with JRE-based execution conditions.


[[release-notes-5.6.0-M2️-junit-vintage]]
=== JUnit Vintage

==== Bug Fixes

* ❓

==== Deprecations and Breaking Changes

* ❓

==== New Features and Improvements

* ❓<|MERGE_RESOLUTION|>--- conflicted
+++ resolved
@@ -31,14 +31,11 @@
 ==== New Features and Improvements
 
 * `TestExecutionSummary.Failure` is now serializable.
-<<<<<<< HEAD
 * Running all tests with any tags or without any tags at all is now supported
   by using the special expressions `any()` and `none()`.
-=======
 * `ReflectionSupport.findNestedClasses(...)` now detects cycles within inner class
   hierarchies. Consult the Javadoc for details.
 * `ThrowableCollector.toTestExecutionResult()` is now public.
->>>>>>> 3f7fed61
 
 
 [[release-notes-5.6.0-M2️-junit-jupiter]]
