--- conflicted
+++ resolved
@@ -115,7 +115,6 @@
 * The contracts for the `Executable` parameters of Kotlin-specific `assertTimeout`
   functions were changed from `callsInPlace(executable, EXACTLY_ONCE)` to
   `callsInPlace(executable, AT_MOST_ONCE)` which might result in compilation errors.
-<<<<<<< HEAD
 * The `CsvFileSource.lineSeparator()` parameter is deprecated because line separators
   are now detected automatically during CSV parsing. This setting is no longer required
   and will be ignored.
@@ -125,7 +124,6 @@
   of exceptions thrown when parsing malformed CSV input may differ in rare cases.
   While overall parsing behavior remains consistent, this may affect
   custom error handling that relies on specific exception types or messages.
-=======
 * The `junit-jupiter-migrationsupport` artifact and its contained classes are now
   deprecated and will be removed in the next major version.
 * The type bounds of the following methods have been changed to be more flexible and allow
@@ -133,7 +131,6 @@
   - `ExtensionContext.getConfigurationParameter(String, Function)`
   - `ExtensionContext.getOrComputeIfAbsent(K, Function)`
   - `ExtensionContext.getOrComputeIfAbsent(K, Function, Class)`
->>>>>>> df24efbe
 
 [[release-notes-6.0.0-M1-junit-jupiter-new-features-and-improvements]]
 ==== New Features and Improvements
