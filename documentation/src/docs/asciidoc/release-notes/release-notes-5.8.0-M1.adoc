--- conflicted
+++ resolved
@@ -42,18 +42,11 @@
   read-write locks, then descendants are not forced into `SAME_THREAD` execution and can
   run concurrently.
 * Tools that make multiple calls to the `Launcher` API should now create a
-<<<<<<< HEAD
-  `LauncherSession` instead in order to allow for executing global setup and teardown code
-  exactly once via the new `LauncherSessionListener` interface that can be registered via
-  Java’s `{ServiceLoader}` mechanism.
-* Added `junit-platform-suite-engine` to execute declarative test suites using the JUnit
-  Platform Launcher.
-=======
   `LauncherSession` in order to allow for executing global setup and teardown code exactly
   once via the new `LauncherSessionListener` interface that can be registered via Java’s
   `{ServiceLoader}` mechanism.
-
->>>>>>> 12874e9f
+* Added `junit-platform-suite-engine` to execute declarative test suites using the JUnit
+Platform Launcher.
 
 [[release-notes-5.8.0-M1-junit-jupiter]]
 === JUnit Jupiter
