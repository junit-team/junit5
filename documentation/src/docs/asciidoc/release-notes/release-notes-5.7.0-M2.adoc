[[release-notes-5.7.0-M2]]
== 5.7.0-M2

*Date of Release:* ❓

*Scope:* ❓

For a complete list of all _closed_ issues and pull requests for this release, consult the
link:{junit5-repo}+/milestone/49?closed=1+[5.7 M2] milestone page in the JUnit repository
on GitHub.


[[release-notes-5.7.0-M2-overall-improvements]]
=== Overall Improvements

* Javadoc JARs now contain `package-list` in addition to `element-list` for compatibility
  with tools like NetBeans 11.


[[release-notes-5.7.0-M2-junit-platform]]
=== JUnit Platform

==== Promoted Features

* The following APIs have been promoted from "experimental":
  - `LauncherConstants` is now "stable"
  - `LauncherConfig` (except for methods introduced in 5.7) is now "stable"
  - `LegacyXmlReportGeneratingListener` is now "stable"
  - `org.junit.platform.testkit.engine` is now "maintained"

==== Bug Fixes

* Characters in exception messages and other user-supplied values that are not allowed in
  XML are now replaced with their character reference – for example, `\0` becomes `&#0;`.
* The `Launcher` now throws an exception when a previously executed `TestPlan` is
  attempted to be executed again.

==== Deprecations and Breaking Changes

* `EngineTestKit` no longer takes into account implicit configuration parameters (i.e.
  system properties and the `junit-platform.properties` classpath resource) by default.
  This change makes tests executed via `EngineTestKit` independent of the environment they
  are executed in.

==== New Features and Improvements

* When using `ConsoleLauncher`, explicitly selected classes from `--select-class` and
  `--select-method` are now always executed regardless of class name patterns provided
  with `--include-classname` or the default class name pattern.
* The `ConsoleLauncher` now honors the `--disable-ansi-colors` option when printing usage
  help.
* New `FilePosition` support in `FileSelector` and `ClasspathResourceSelector`.
* Custom `PostDiscoveryFilter` implementations can now be registered via Java’s
  `ServiceLoader` mechanism.
* New `getJavaClass()` and `getJavaMethod()` methods in
  `org.junit.platform.engine.support.descriptor.MethodSource`.
* New module `org.junit.platform.jfr` added. When running on Java 11 or later, it
  provides and registers a `TestExecutionListener` that generates Java Flight Recorder
  events.
* `ExecutionRecorder` in junit-platform-testkit is now public for fine-grained testing of
  classes that use `EngineExecutionListener`.
* `ForkJoinPoolHierarchicalTestExecutorService` can now be constructed by supplying a
  `ParallelExecutionConfiguration`.
* `HierarchicalTestEngine` now supports a global resource lock.


[[release-notes-5.7.0-M2-junit-jupiter]]
=== JUnit Jupiter

==== Promoted Features

* The following APIs have been promoted from "experimental" to "stable":
  - `junit-jupiter-migrationsupport`
  - `junit-jupiter-params` (i.e. `@ParameterizedTest` etc.)
  - `@TestMethodOrder`, `MethodOrderer`, and its pre-5.7 implementations
  - `@DisplayNameGeneration`, `DisplayNameGenerator`, and its pre-5.7 implementations
  - `@Timeout`
  - `TestInstanceFactory`
  - `TestInstancePreDestroyCallback`
  - `TestInstances` and corresponding `ExtensionContext` methods
  - `TestWatcher`
  - Kotlin-specific assertions that were introduced in 5.1

==== Bug Fixes

* Registered `TestInstancePreDestroyCallback` extensions are now always called if an
  instance of a test class was created, regardless whether any registered
  `TestInstancePostProcessor` extension threw an exception.
* Disabled `@TestTemplate` methods (e.g. `@ParameterizedTest` and `@RepeatedTest` methods)
  are now reported to registered `TestWatcher` extensions.
* Inherited `@BeforeEach` methods are now executed on correct instances for `@Nested`
  classes.

==== Deprecations and Breaking Changes

* `MethodOrderer.Alphanumeric` has been deprecated in favor of `MethodOrderer.MethodName`
  which provides the exact same functionality but has a more descriptive name.

==== New Features and Improvements

* New `assertLinesMatch()` method overloads in `Assertions` that accept two
  `Stream<String>` instances for comparison.
* `assertTimeoutPreemptively()` in `Assertions` now reports the stack trace of the timed
  out thread in the cause of the `AssertionFailedError`.
* `assertTimeoutPreemptively()` now uses threads with a specific name, conveying their use
  by the framework, to facilitate debugging and stack trace analysis.
* All `@Enabled*`/`@Disabled*` annotations now have an optional `disabledReason` attribute
  that can be used to provide and additional explanation as to why a test or container
  might be disabled.
* `JAVA_16` has been added to the `JRE` enum for use with JRE-based execution conditions.
* New `MethodOrderer.MethodName` to replace `MethodOrderer.Alphanumeric` with the exact
  same functionality but a more descriptive name.
* New `junit.jupiter.testmethod.order.default` configuration parameter to set the default
  `MethodOrderer` that will be used unless `@TestMethodOrder` is present.
* New `DynamicTest.stream()` factory method that accepts a `Stream` instead of an
  `Iterator` for the input source.
* `@CsvFileSource` now allows one to specify file paths as an alternative to classpath
  resources.
* Arguments in display names of parameterized test invocations are now truncated if
  they exceed a configurable maximum length (defaults to 512 characters).
* New `TypedArgumentConverter` for converting one specific type to another, therefore
  reducing boilerplate type checks compared to implementing `ArgumentConverter` directly.
* New `ExtensionContext.getConfigurationParameter(String, Function<String, T>)`
  convenience method for reading transformed configuration parameters from extensions.
<<<<<<< HEAD
* `@CsvFileSource` and `@CsvSource` now provide a `maxCharsPerColumn` attribute
  that enables configuring the maximum number of characters per column.
=======
* New `@Isolated` annotation allows to run test classes in isolation of other test classes
  when using parallel test execution.

>>>>>>> 8760ec1e

[[release-notes-5.7.0-M2-junit-vintage]]
=== JUnit Vintage

==== Bug Fixes

* ❓

==== Deprecations and Breaking Changes

* ❓

==== New Features and Improvements

* ❓<|MERGE_RESOLUTION|>--- conflicted
+++ resolved
@@ -122,14 +122,10 @@
   reducing boilerplate type checks compared to implementing `ArgumentConverter` directly.
 * New `ExtensionContext.getConfigurationParameter(String, Function<String, T>)`
   convenience method for reading transformed configuration parameters from extensions.
-<<<<<<< HEAD
+* New `@Isolated` annotation allows to run test classes in isolation of other test classes
+  when using parallel test execution.
 * `@CsvFileSource` and `@CsvSource` now provide a `maxCharsPerColumn` attribute
   that enables configuring the maximum number of characters per column.
-=======
-* New `@Isolated` annotation allows to run test classes in isolation of other test classes
-  when using parallel test execution.
-
->>>>>>> 8760ec1e
 
 [[release-notes-5.7.0-M2-junit-vintage]]
 === JUnit Vintage
