[[release-notes-5.7.0-M2]]
== 5.7.0-M2

*Date of Release:* ❓

*Scope:* ❓

For a complete list of all _closed_ issues and pull requests for this release, consult
the link:{junit5-repo}+/milestone/5.7.0-M2?closed=1+[5.7 M2] milestone page in the JUnit repository
on GitHub.


[[release-notes-5.7.0-M2-overall-improvements]]
=== Overall Improvements

* Javadoc JARs now contain `package-list` in addition to `element-list` for compatibility
  with tools like NetBeans 11.


[[release-notes-5.7.0-M2-junit-platform]]
=== JUnit Platform

==== Bug Fixes

* Characters in exception messages and other user-supplied values that are not allowed in
  XML are now replaced with their character reference (e.g. `\0` becomes `&#0;`).

==== Deprecations and Breaking Changes

* ❓

==== New Features and Improvements

* When using `ConsoleLauncher`, explicitly selected classes from `--select-class`
  and `--select-method` are now always executed regardless of class name patterns
  provided with `--include-classname` or the default class name pattern.
* Support `FilePosition` in `FileSelector` and `ClasspathResourceSelector`.

[[release-notes-5.7.0-M2-junit-jupiter]]
=== JUnit Jupiter

==== Bug Fixes

* ❓

==== Deprecations and Breaking Changes

* ❓

==== New Features and Improvements

* All `@Enabled*`/`@Disabled*` annotations now have an optional `disabledReason`
  attribute that can be used to provide additional explanation as to why a test or
  container might be disabled.
<<<<<<< HEAD
* `@CsvFileSource` now allows to specify file paths as an alternative to classpath
  resources.

=======
* New `assertLinesMatch` method overloads added to class `Assertions` that accept
  two `Stream<String>` instances for comparison.
>>>>>>> aa8689d5

[[release-notes-5.7.0-M2-junit-vintage]]
=== JUnit Vintage

==== Bug Fixes

* ❓

==== Deprecations and Breaking Changes

* ❓

==== New Features and Improvements

* ❓<|MERGE_RESOLUTION|>--- conflicted
+++ resolved
@@ -52,14 +52,10 @@
 * All `@Enabled*`/`@Disabled*` annotations now have an optional `disabledReason`
   attribute that can be used to provide additional explanation as to why a test or
   container might be disabled.
-<<<<<<< HEAD
+* New `assertLinesMatch` method overloads added to class `Assertions` that accept
+  two `Stream<String>` instances for comparison.
 * `@CsvFileSource` now allows to specify file paths as an alternative to classpath
   resources.
-
-=======
-* New `assertLinesMatch` method overloads added to class `Assertions` that accept
-  two `Stream<String>` instances for comparison.
->>>>>>> aa8689d5
 
 [[release-notes-5.7.0-M2-junit-vintage]]
 === JUnit Vintage
