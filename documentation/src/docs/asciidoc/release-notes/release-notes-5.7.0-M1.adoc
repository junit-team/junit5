--- conflicted
+++ resolved
@@ -53,14 +53,11 @@
   `MessageFormat` pattern.
 * Introduce a new `DisplayNameGenerator` named `Simple` (based on `Standard`) that
   removes trailing parentheses for methods with no parameters.
-<<<<<<< HEAD
-* New MethodOrderer annotation `@DisplayNameAnnotation` that allows controlling test
-  execution order based on the generated test display name
-=======
 * `assertThrows` for Kotlin can now be used with suspending functions and other lambda
   contexts that require inlining.
 
->>>>>>> 77930f85
+* New MethodOrderer annotation `@DisplayNameAnnotation` that allows controlling test
+  execution order based on the generated test display name
 
 [[release-notes-5.7.0-M1-junit-vintage]]
 === JUnit Vintage
