[[release-notes-5.6.0-M1]]
== 5.6.0-M1

*Date of Release:* ❓

*Scope:* ❓

For a complete list of all _closed_ issues and pull requests for this release, consult the
link:{junit5-repo}+/milestone/39?closed=1+[5.6 M1] milestone page in the JUnit repository
on GitHub.


[[release-notes-5.6.0-M1-junit-platform]]
=== JUnit Platform

==== Bug Fixes

* Module `org.junit.platform.launcher` now reads `java.logging` due to usage of types in
  package `java.util.logging`.

==== Deprecations and Breaking Changes

* In the `EngineTestKit` API, the `all()`, `containers()`, and `tests()` methods in
  `EngineExecutionResults` have been deprecated in favor of the new `allEvents()`,
  `containerEvents()`, and `testEvents()` methods, respectively. The deprecated methods
  will be removed in JUnit Platform 1.7.0.

==== New Features and Improvements

* New `printFailuresTo(PrintWriter, int)` method in `TestExecutionSummary` that allows one
  to specify the maximum number of lines to print for exception stack traces.
* The `junit-platform-commons` module no longer has a dependency on the `java.compiler`
  module (in terms of the Java Module System). Specifically, a new internal utility has
  been introduced in `PackageUtils` that implements functionality equivalent to
  `javax.lang.model.SourceVersion.isName(CharSequence)` from the `java.compiler` module.
* Exceptions thrown by test engines during discovery and execution are now reported to
  `TestExecutionListeners`.
* Module `org.junit.platform.console` now provides a `java.util.spi.ToolProvider`
  implementation that can be acquired by `ToolProvider.findFirst("junit")` when running
  on Java 9 or above.
* New methods in `DiscoverySelectors` to select and execute individual tests in
  inherited nested classes, via specific selectors (`NestedClassSelector` and
  `NestedMethodSelector`).


[[release-notes-5.6.0-M1-junit-jupiter]]
=== JUnit Jupiter

==== Bug Fixes

* ❓

==== Deprecations and Breaking Changes

* `@EnabledIf` and `@DisabledIf` have been removed from Jupiter's API. Script-based
  condition APIs and their supporting implementations were deprecated in JUnit Jupiter 5.5
  with the intent to remove them in JUnit Jupiter 5.6. Users must now rely on a
  combination of other built-in conditions or create and use a custom implementation of
  `ExecutionCondition` to evaluate the same conditions.

==== New Features and Improvements

* Support for multi-character delimiters in `@CsvSource` and `@CsvFileSource`.
* Support for custom `null` values in `@CsvSource` and `@CsvFileSource`.
* Documented support for comments in CSV files loaded via `@CsvFileSource`.
* Auto-detection of enum type from method signature for `@EnumSource`.
* New `@EnabledForJreRange` and `@DisabledForJreRange` annotations for enabling or
  disabling test execution over a range of JRE versions.
* The `@TempDir` extension now makes an attempt to delete non-writable files by making
  them writable first.
* New `junit.jupiter.execution.timeout.mode` configuration parameter to control whether
  timeouts are applied to tests. Supported values include `enabled`, `disabled`, and
  `disabled_on_debug`.
* New `TypeBasedParameterResolver<T>` abstract base class that serves as a generic adapter
  for the `ParameterResolver` API and simplifies the implementation of a custom resolver
  that supports parameters of a specific type.
<<<<<<< HEAD
* New configuration parameter `junit.jupiter.execution.timeout.mode` to control whether
  timeouts are applied to tests or not. Supported values are: `enabled`, `disabled`, and
  `disabled_on_debug`.
* New `@EnabledForJreRange` and `@DisabledForJreRange` annotations for easier test execution
  handling on multiple versions of JRE.
* Extension providing `@TempDir` path tries to delete non-writable files by make them
  writable first.
* New `TestInstancePreDestroyCallback` interface that defines the API for `Extension`'s
  that wish to process test instances *after* they have been used in tests and *before*
  they are destroyed.
=======
>>>>>>> 620334fd


[[release-notes-5.6.0-M1-junit-vintage]]
=== JUnit Vintage

==== Bug Fixes

* JUnit 3 suites with duplicate test names are now reported correctly.

==== Deprecations and Breaking Changes

* ❓

==== New Features and Improvements

* Performance improvements for projects with a large number of tests.
* Performance improvements for test classes with a large number of methods.<|MERGE_RESOLUTION|>--- conflicted
+++ resolved
@@ -74,7 +74,6 @@
 * New `TypeBasedParameterResolver<T>` abstract base class that serves as a generic adapter
   for the `ParameterResolver` API and simplifies the implementation of a custom resolver
   that supports parameters of a specific type.
-<<<<<<< HEAD
 * New configuration parameter `junit.jupiter.execution.timeout.mode` to control whether
   timeouts are applied to tests or not. Supported values are: `enabled`, `disabled`, and
   `disabled_on_debug`.
@@ -85,8 +84,7 @@
 * New `TestInstancePreDestroyCallback` interface that defines the API for `Extension`'s
   that wish to process test instances *after* they have been used in tests and *before*
   they are destroyed.
-=======
->>>>>>> 620334fd
+
 
 
 [[release-notes-5.6.0-M1-junit-vintage]]
