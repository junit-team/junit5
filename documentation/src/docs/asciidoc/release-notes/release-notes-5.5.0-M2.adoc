[[release-notes-5.5.0-M2]]
== 5.5.0-M2️

*Date of Release:* ❓

*Scope:* ❓

For a complete list of all _closed_ issues and pull requests for this release, consult
the link:{junit5-repo}+/milestone/37?closed=1+[5.5 M2] milestone page in the JUnit repository
on GitHub.


[[release-notes-5.5.0-M2-junit-platform]]
=== JUnit Platform

==== Bug Fixes

* ❓

==== Deprecations and Breaking Changes

* ❓

==== New Features and Improvements

* ❓


[[release-notes-5.5.0-M2-junit-jupiter]]
=== JUnit Jupiter

==== Bug Fixes

* Parameterized tests no longer throw an `ArrayStoreException` when creating human-readable
  test names.

==== Deprecations and Breaking Changes

* ❓

==== New Features and Improvements

<<<<<<< HEAD
* New `booleans` property in `ValueSource`.
* New `emptyValue` property in `CsvFileSource` and `CsvSource`.
=======
* ❓
>>>>>>> 8299e439


[[release-notes-5.5.0-M2-junit-vintage]]
=== JUnit Vintage

==== Bug Fixes

* ❓

==== Deprecations and Breaking Changes

* ❓

==== New Features and Improvements

* ❓<|MERGE_RESOLUTION|>--- conflicted
+++ resolved
@@ -40,12 +40,7 @@
 
 ==== New Features and Improvements
 
-<<<<<<< HEAD
-* New `booleans` property in `ValueSource`.
 * New `emptyValue` property in `CsvFileSource` and `CsvSource`.
-=======
-* ❓
->>>>>>> 8299e439
 
 
 [[release-notes-5.5.0-M2-junit-vintage]]
