[[release-notes-5.5.0-M2]]
== 5.5.0-M2️

*Date of Release:* ❓

*Scope:* ❓

For a complete list of all _closed_ issues and pull requests for this release, consult
the link:{junit5-repo}+/milestone/37?closed=1+[5.5 M2] milestone page in the JUnit repository
on GitHub.


[[release-notes-5.5.0-M2-junit-platform]]
=== JUnit Platform

==== Bug Fixes

* ❓

==== Deprecations and Breaking Changes

* ❓

==== New Features and Improvements

* ❓


[[release-notes-5.5.0-M2-junit-jupiter]]
=== JUnit Jupiter

==== Bug Fixes

* Parameterized tests no longer throw an `ArrayStoreException` when creating human-readable
  test names.

==== Deprecations and Breaking Changes

* ❓

==== New Features and Improvements

<<<<<<< HEAD
* New `booleans` property in `ValueSource`.
* MethodOrderer.Random generates random seed during static initialization and prints this information to the log.
* MethodOrderer.Random is always running in SAME_THREAD, instead of running in CONCURRENT mode when no seed was provided.
=======
* ❓

>>>>>>> c0dce69f

[[release-notes-5.5.0-M2-junit-vintage]]
=== JUnit Vintage

==== Bug Fixes

* ❓

==== Deprecations and Breaking Changes

* ❓

==== New Features and Improvements

* ❓<|MERGE_RESOLUTION|>--- conflicted
+++ resolved
@@ -40,14 +40,11 @@
 
 ==== New Features and Improvements
 
-<<<<<<< HEAD
-* New `booleans` property in `ValueSource`.
-* MethodOrderer.Random generates random seed during static initialization and prints this information to the log.
-* MethodOrderer.Random is always running in SAME_THREAD, instead of running in CONCURRENT mode when no seed was provided.
-=======
-* ❓
+* `MethodOrderer.Random` now generates a default random seed only once and prints it to
+  the log in order to allow reproducible builds.
+* Methods ordered with `MethodOrderer.Random` now execute using the `SAME_THREAD`
+  concurrency mode instead of the `CONCURRENT` mode when no custom seed is provided.
 
->>>>>>> c0dce69f
 
 [[release-notes-5.5.0-M2-junit-vintage]]
 === JUnit Vintage
