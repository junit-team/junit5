--- conflicted
+++ resolved
@@ -61,13 +61,10 @@
 
 ==== New Features and Improvements
 
-<<<<<<< HEAD
-=======
 * Promote various "experimental" APIs that have matured to "stable" including
   `MethodOrderer`, `ClassOrderer`, `InvocationInterceptor`,
   `LifecycleMethodExecutionExceptionHandler`, `@TempDir`, parallel execution annotations,
   and others.
->>>>>>> 07f2bf34
 * `@RepeatedTest` can now be configured with a failure threshold which signifies the
   number of failures after which remaining repetitions will be automatically skipped. See
   the <<../user-guide/index.adoc#writing-tests-repeated-tests, User Guide>> for details.
