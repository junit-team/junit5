--- conflicted
+++ resolved
@@ -38,13 +38,10 @@
   methods of the former. Please refer to the
   <<../user-guide/index.adoc#launcher-api-launcher-interceptors-custom, User Guide>> for
   details.
-<<<<<<< HEAD
 * Support for limiting the `max-pool-size-factor` for parallel execution via a configuration parameter.
-=======
 * The new `testfeed` details mode for `ConsoleLauncher` prints test execution events as
   they occur in a concise format.
 
->>>>>>> 80f7fff2
 
 [[release-notes-5.10.0-M1-junit-jupiter]]
 === JUnit Jupiter
@@ -70,7 +67,6 @@
 
 ==== New Features and Improvements
 
-
 * `@RepeatedTest` can now be configured with a failure threshold which signifies the
   number of failures after which remaining repetitions will be automatically skipped. See
   the <<../user-guide/index.adoc#writing-tests-repeated-tests, User Guide>> for details.
@@ -78,7 +74,6 @@
   `@ParameterizedTest` invocation.
 * `@EmptySource` now supports additional types, including `Collection` and `Map` subtypes
   with a public no-arg constructor.
-<<<<<<< HEAD
 * New `AnnotationBasedArgumentsProvider` that implements both `ArgumentsProvider` and
   `AnnotationConsumer` interfaces.
 * New `AnnotationBasedArgumentConverter` that implements both `ArgumentConverter` and
@@ -87,7 +82,6 @@
 parameter to set the maximum pool size factor.
 * New `junit.jupiter.execution.parallel.config.dynamic.saturate` configuration
 parameter to disable pool saturation.
-=======
 * `DisplayNameGenerator` methods are now allowed to return `null`, in order to signal to
   fall back to the default display name generator.
 * New `AnnotationBasedArgumentsProvider` convenience base class which implements both
@@ -95,7 +89,6 @@
 * New `AnnotationBasedArgumentConverter` convenience base class which implements both
   `ArgumentConverter` and `AnnotationConsumer`.
 
->>>>>>> 80f7fff2
 
 [[release-notes-5.10.0-M1-junit-vintage]]
 === JUnit Vintage
