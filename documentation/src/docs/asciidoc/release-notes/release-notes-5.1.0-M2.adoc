[[release-notes-5.1.0-M2]]
== 5.1.0-M2

*Date of Release:* ❓

*Scope:* Minor bug fixes and various enhancements

For a complete list of all _closed_ issues and pull requests for this release, consult the
link:{junit5-repo}+/milestone/18?closed=1+[5.1 M2] milestone page in the JUnit repository
on GitHub.


[[release-notes-5.1.0-M2-overall-improvements]]
=== Overall Improvements

* In 5.0.1, all artifacts were changed to have an _optional_ instead of a mandatory
  dependency on the _@API Guardian_ JAR in their published Maven POMs. However, although
  the Java compiler should ignore missing annotation types, a lot of users have reported
  that compiling tests without having the _@API Guardian_ JAR on the classpath results in
  warnings emitted by `javac` that look like this:
+
----
warning: unknown enum constant Status.STABLE
reason: class file for org.apiguardian.api.API$Status not found
----
+
To avoid confusion, the JUnit team has decided to make the dependency to the
_@API Guardian_ JAR _mandatory_ again.


[[release-notes-5.1.0-M2-junit-platform]]
=== JUnit Platform

==== Bug Fixes

* Summary table is no longer printed via the `ConsoleLauncher` and Gradle plugin when
  details mode `NONE` is selected, unless there are errors.
* The current module layer is now used when scanning for test classes within modules. The
  current module layer is the one that the class loader for the `ModuleUtils` class
  returns. If the current layer cannot be obtained, the algorithm falls back to the boot
  layer.
* The XML report produced by the `ConsoleLauncher` and Gradle plugin is no longer invalid
  when the exception message of a failed test contains the XML CDATA end marker `]]>`.
* The `ConsoleLauncher`, the Gradle plugin, and the Maven Surefire provider now attempt to
  write a valid class name into the `classname` attribute of `<testcase/>` elements in the
  XML reports. In addition, the `name` attribute of dynamic tests and test template
  invocations (such as repeated and parameterized tests) is now suffixed with the index of
  the invocation so they are distinguishable by reporting tools.
* The Maven Surefire provider now includes the method parameter types when writing the
  `name` attribute of `<testcase/>` elements into XML reports. However, due to a
  limitation of Maven Surefire, instead of `methodName(Type)` they are written as
  `methodName{Type}`.

==== Deprecations and Breaking Changes

* ❓

==== New Features and Improvements

* New `SUMMARY` details mode for the `ConsoleLauncher` and Gradle plugin which prints
  the table of success and failure counts at the end of test plan execution. This new
  mode is analogous to the previous behavior of the `NONE` details mode.
* The summary table of a console launcher run now contains the initial ten stack trace
  lines to better describe the location of the failure.
* Non-inherited _composed annotations_ which are meta-annotated with a given `@Inherited`
  annotation are now considered to be implicitly _inherited_ when searching for the given
  meta-annotation within a class hierarchy.
<<<<<<< HEAD
* New support for a tag expression language in `include-tag` and `exclude-tag`.
=======
* The Maven Surefire provider now supports the `test` parameter that tells Surefire to
  only execute a subset of test classes or methods, e.g. by specifying `-Dtest=...` on the
  command line (see the
  http://maven.apache.org/surefire/maven-surefire-plugin/test-mojo.html#test[Surefire documentation]
  for details).

>>>>>>> 7621aeee

[[release-notes-5.1.0-M2-junit-jupiter]]
=== JUnit Jupiter

==== Bug Fixes

* ❓

==== Deprecations and Breaking Changes

* ❓

==== New Features and Improvements

* `@ValueSource` now additionally supports literal values of type `short`, `byte`,
  `float`, `char`, and `java.lang.Class` for parameterized tests.
* New support for parameterized tests for implicit conversion from a `String` to an
  argument of any of the following common Java types. See the
  <<../user-guide/index.adoc#writing-tests-parameterized-tests-argument-conversion-implicit-table,
  implicit conversion table>> in the User Guide for examples.
** `java.io.File`
** `java.math.BigDecimal`
** `java.math.BigInteger`
** `java.net.URI`
** `java.net.URL`
** `java.nio.charset.Charset`
** `java.nio.file.Path`
** `java.util.Currency`
** `java.util.Locale`
** `java.util.UUID`
* New fallback mechanism for parameterized tests for implicit conversion from a `String`
  to an argument of a given target type if the target type declares exactly one suitable
  _factory method_ or a _factory constructor_.
** See <<../user-guide/index.adoc#writing-tests-parameterized-tests-argument-conversion-implicit-fallback,
   Fallback String-to-Object Conversion>> in the User Guide for details.
* Due to a change in the JUnit Platform's `AnnotationUtils` class, non-inherited
  _composed annotations_ which are meta-annotated with a given `@Inherited` annotation
  are now considered to be implicitly _inherited_ when searching for the given
  meta-annotation within a class hierarchy.
** For example, an `@Inherited` annotation such as `@TestInstance` will now be discovered
   on a custom _composed annotation_ declared on a superclass even if the _composed
   annotation_ is not declared as `@Inherited`.
* Extensions for JUnit Jupiter can now access JUnit Platform configuration parameters at
  runtime via the new `getConfigurationParameter(String key)` method in the
  `ExtensionContext` API.
* Extensions for JUnit Jupiter can now access the `Lifecycle` of the current test
  instance via the new `getTestInstanceLifecycle()` method in the `ExtensionContext` API.
* New callback interface `CloseableResource` introduced in `ExtensionContext.Store`. A
  `Store` is bound to the lifecycle of its extension context. When the lifecycle of an
  extension context ends, the associated store is closed, and each stored value that is
  an instance of `ExtensionContext.Store.CloseableResource` is notified by an invocation
  of its `close()` method.
* Selected dynamic tests and test template invocations can now be executed separately
  without running the complete test factory or test template. This allows to rerun single
  or selected parameterized, repeated or dynamic tests by selecting their unique IDs in
  subsequent discovery requests.


[[release-notes-5.1.0-M2-junit-vintage]]
=== JUnit Vintage

==== Bug Fixes

* ❓

==== Deprecations and Breaking Changes

* ❓

==== New Features and Improvements

* ❓<|MERGE_RESOLUTION|>--- conflicted
+++ resolved
@@ -65,16 +65,12 @@
 * Non-inherited _composed annotations_ which are meta-annotated with a given `@Inherited`
   annotation are now considered to be implicitly _inherited_ when searching for the given
   meta-annotation within a class hierarchy.
-<<<<<<< HEAD
-* New support for a tag expression language in `include-tag` and `exclude-tag`.
-=======
 * The Maven Surefire provider now supports the `test` parameter that tells Surefire to
   only execute a subset of test classes or methods, e.g. by specifying `-Dtest=...` on the
   command line (see the
   http://maven.apache.org/surefire/maven-surefire-plugin/test-mojo.html#test[Surefire documentation]
   for details).
-
->>>>>>> 7621aeee
+* New support for a tag expression language in `include-tag` and `exclude-tag`.
 
 [[release-notes-5.1.0-M2-junit-jupiter]]
 === JUnit Jupiter
