--- conflicted
+++ resolved
@@ -137,14 +137,11 @@
   thread dump to `System.out` prior to interrupting a test thread due to a timeout.
 * `TestReporter` now allows publishing files for a test method or test class which can be
   used to include them in test reports, such as the Open Test Reporting format.
-<<<<<<< HEAD
 * New `from` and `to` attributes added to `@EnumSource` to support range selection of
   enum constants.
-=======
 * Auto-registered extensions can now be
   <<../user-guide/index.adoc#extensions-registration-automatic-filtering, filtered>> using
   include and exclude patterns that can be specified as configuration parameters.
->>>>>>> 0a552398
 
 
 [[release-notes-5.12.0-M1-junit-vintage]]
