--- conflicted
+++ resolved
@@ -82,11 +82,7 @@
 
 ==== New Features and Improvements
 
-<<<<<<< HEAD
 * `assertDoesNotThrow` now supports calling suspending functions.
-* `@TempDir` now supports creating multiple temporary directories via an identifier
-  specified on the annotation (e.g. `@TempDir("a")` and `@TempDir("b")`).
-=======
 * `@TempDir` can now be used to create multiple temporary directories. Instead of creating
   a single temporary directory per context (i.e. test class or method) every declaration
   of the `@TempDir` annotation on a field or method parameter now results in a separate
@@ -96,7 +92,6 @@
 * `@TempDir` cleanup resets readable and executable permissions of the root temporary
   directory and any contained directories instead of failing to delete them.
 * `@TempDir` fields may now be private.
->>>>>>> 718d7307
 * New `named()` static factory method in the `Named` interface that serves as an _alias_
   for `Named.of()`. `named()` is intended to be used via `import static`.
 * New `class` URI scheme for dynamic test sources. This allows tests to be located using
