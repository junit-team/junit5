[[release-notes-5.9.0-M1]]
== 5.9.0-M1

*Date of Release:* ❓

*Scope:* ❓

For a complete list of all _closed_ issues and pull requests for this release, consult the
link:{junit5-repo}+/milestone/58?closed=1+[5.9 M1] milestone page in the JUnit repository
on GitHub.


[[release-notes-5.9.0-M1-junit-platform]]
=== JUnit Platform

==== Bug Fixes

* ❓

==== Deprecations and Breaking Changes

* `ConfigurationParameters.size()` has been deprecated in favor of the new `keySet()`
  method.

==== New Features and Improvements

* `ConfigurationParameters` has a new `keySet()` method which allows you to retrieve all
  configuration parameter keys.
* New `IterationSelector` for selecting a subset of a test's or container's iterations.
* JUnit OSGi bundles now contain `engine` and `launcher` requirements ensuring that at
  resolution time a fully running set of dependencies is calculated, avoiding the need for
  these to be manually specified.
<<<<<<< HEAD
* New `failIfNoTests` attribute added to `@Suite`. This will fail the suite if
  no tests were discovered.
=======
* JUnit Platform Standalone Console JAR now also includes the JUnit Platform Suite Engine.
>>>>>>> c9e111d0

[[release-notes-5.9.0-M1-junit-jupiter]]
=== JUnit Jupiter

==== Bug Fixes

* ❓

==== Deprecations and Breaking Changes

* `@TempDir` fields are no longer allowed to be declared as `final`.
  - This improves diagnostics for failures resulting from a user-declared `static final`
    `@TempDir` field by throwing an exception with an informative error message.

==== New Features and Improvements

* `@TempDir` now includes a cleanup mode attribute for preventing a temporary directory
  from being deleted after a test. The default cleanup mode can be configured via a
  configuration parameter.
* Support for FreeBSD and OpenBSD operating systems in `@EnabledOnOs` and `@DisabledOnOs`.
* New `MATCH_NONE` mode for `@EnumSource` that selects only those enum constants whose
  names match none of the supplied patterns.
* New `TestInstancePreConstructCallback` extension API that is called prior to test
  instance construction – symmetric to the existing `TestInstancePreDestroyCallback`
  extension API.
* Extensions can now leverage registered `ParameterResolvers` when invoking methods and
  constructors via the new `ExecutableInvoker` available in the `ExtensionContext`.
* A subset of the invocations of parameterized or dynamic tests can now be selected via
  the new `IterationSelector` discovery selector when launching the JUnit Platform.


[[release-notes-5.9.0-M1-junit-vintage]]
=== JUnit Vintage

==== Bug Fixes

* ❓

==== Deprecations and Breaking Changes

* ❓

==== New Features and Improvements

* ❓<|MERGE_RESOLUTION|>--- conflicted
+++ resolved
@@ -30,12 +30,9 @@
 * JUnit OSGi bundles now contain `engine` and `launcher` requirements ensuring that at
   resolution time a fully running set of dependencies is calculated, avoiding the need for
   these to be manually specified.
-<<<<<<< HEAD
+* JUnit Platform Standalone Console JAR now also includes the JUnit Platform Suite Engine.  
 * New `failIfNoTests` attribute added to `@Suite`. This will fail the suite if
   no tests were discovered.
-=======
-* JUnit Platform Standalone Console JAR now also includes the JUnit Platform Suite Engine.
->>>>>>> c9e111d0
 
 [[release-notes-5.9.0-M1-junit-jupiter]]
 === JUnit Jupiter
