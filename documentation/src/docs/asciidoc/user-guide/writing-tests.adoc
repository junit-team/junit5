:testDir: ../../../../src/test/java
:testResourcesDir: ../../../../src/test/resources
:testRelease21Dir: ../../../../src/test/java21
:kotlinTestDir: ../../../../src/test/kotlin

[[writing-tests]]
== Writing Tests

The following example provides a glimpse at the minimum requirements for writing a test in
JUnit Jupiter. Subsequent sections of this chapter will provide further details on all
available features.

[source,java,indent=0]
.A first test case
----
include::{testDir}/example/MyFirstJUnitJupiterTests.java[tags=user_guide]
----

[[writing-tests-annotations]]
=== Annotations

JUnit Jupiter supports the following annotations for configuring tests and extending the
framework.

Unless otherwise stated, all core annotations are located in the `{api-package}` package
in the `junit-jupiter-api` module.

`*@Test*`:: Denotes that a method is a test method. Unlike JUnit 4's `@Test` annotation,
this annotation does not declare any attributes, since test extensions in JUnit Jupiter
operate based on their own dedicated annotations. Such methods are inherited unless they
are overridden.

`*@ParameterizedTest*`:: Denotes that a method is a
<<writing-tests-parameterized-tests, parameterized test>>. Such methods are inherited
unless they are overridden.

`*@RepeatedTest*`:: Denotes that a method is a test template for a
<<writing-tests-repeated-tests, repeated test>>. Such methods are inherited unless they
are overridden.

`*@TestFactory*`:: Denotes that a method is a test factory for
<<writing-tests-dynamic-tests, dynamic tests>>. Such methods are inherited unless they are
overridden.

`*@TestTemplate*`:: Denotes that a method is a
<<writing-tests-test-templates, template for a test case>> designed to be invoked multiple
times depending on the number of invocation contexts returned by the registered
<<extensions-test-templates, providers>>. Such methods are inherited unless they are
overridden.

`*@TestClassOrder*`:: Used to configure the
<<writing-tests-test-execution-order-classes, test class execution order>> for `@Nested`
test classes in the annotated test class. Such annotations are inherited.

`*@TestMethodOrder*`:: Used to configure the
<<writing-tests-test-execution-order-methods, test method execution order>> for the
annotated test class; similar to JUnit 4's `@FixMethodOrder`. Such annotations are
inherited.

`*@TestInstance*`:: Used to configure the
<<writing-tests-test-instance-lifecycle, test instance lifecycle>> for the annotated test
class. Such annotations are inherited.

`*@DisplayName*`:: Declares a custom <<writing-tests-display-names,display name>> for the
test class or test method. Such annotations are not inherited.

`*@DisplayNameGeneration*`:: Declares a custom
<<writing-tests-display-name-generator, display name generator>> for the test class. Such
annotations are inherited.

`*@BeforeEach*`:: Denotes that the annotated method should be executed _before_ *each*
`@Test`, `@RepeatedTest`, `@ParameterizedTest`, or `@TestFactory` method in the current
class; analogous to JUnit 4's `@Before`. Such methods are inherited unless they are
overridden.

`*@AfterEach*`:: Denotes that the annotated method should be executed _after_ *each*
`@Test`, `@RepeatedTest`, `@ParameterizedTest`, or `@TestFactory` method in the current
class; analogous to JUnit 4's `@After`. Such methods are inherited unless they are
overridden.

`*@BeforeAll*`:: Denotes that the annotated method should be executed _before_ *all*
`@Test`, `@RepeatedTest`, `@ParameterizedTest`, and `@TestFactory` methods in the current
class; analogous to JUnit 4's `@BeforeClass`. Such methods are inherited unless they are
overridden and must be `static` unless the "per-class"
<<writing-tests-test-instance-lifecycle, test instance lifecycle>> is used.

`*@AfterAll*`:: Denotes that the annotated method should be executed _after_ *all*
`@Test`, `@RepeatedTest`, `@ParameterizedTest`, and `@TestFactory` methods in the current
class; analogous to JUnit 4's `@AfterClass`. Such methods are inherited unless they are
overridden and must be `static` unless the "per-class"
<<writing-tests-test-instance-lifecycle, test instance lifecycle>> is used.

`*@ParameterizedClass*`:: Denotes that the annotated class is a
<<writing-tests-parameterized-tests, parameterized class>>. Such annotations are
inherited.

`*@BeforeParameterizedClassInvocation*`:: Denotes that the annotated method should be
executed once _before_ each invocation of a
<<writing-tests-parameterized-tests, parameterized class>>. Such methods are inherited
unless they are overridden.

`*@AfterParameterizedClassInvocation*`:: Denotes that the annotated method should be
executed once _after_ each invocation of a
<<writing-tests-parameterized-tests, parameterized class>>. Such methods are inherited
unless they are overridden.

`*@ClassTemplate*`:: Denotes that the annotated class is a
<<writing-tests-class-templates, template for a test class>> designed to be executed
multiple times depending on the number of invocation contexts returned by the registered
<<extensions-class-templates, providers>>. Such annotations are inherited.

`*@Nested*`:: Denotes that the annotated class is a non-static
<<writing-tests-nested, nested test class>>. On Java 8 through Java 15, `@BeforeAll` and
`@AfterAll` methods cannot be used directly in a `@Nested` test class unless the
"per-class" <<writing-tests-test-instance-lifecycle, test instance lifecycle>> is used.
Beginning with Java 16, `@BeforeAll` and `@AfterAll` methods can be declared as `static`
in a `@Nested` test class with either test instance lifecycle mode. Such annotations are
not inherited.

`*@Tag*`:: Used to declare
<<writing-tests-tagging-and-filtering, tags for filtering tests>>, either at the class or
method level; analogous to test groups in TestNG or Categories in JUnit 4. Such
annotations are inherited at the class level but not at the method level.

`*@Disabled*`:: Used to <<writing-tests-disabling, disable>> a test class or test method;
analogous to JUnit 4's `@Ignore`. Such annotations are not inherited.

`*@AutoClose*`:: Denotes that the annotated field represents a resource that will be
<<writing-tests-built-in-extensions-AutoClose, automatically closed>> after test
execution. Such fields are inherited.

`*@Timeout*`:: Used to fail a test, test factory, test template, or lifecycle method if
its execution exceeds a given duration. Such annotations are inherited.

`*@TempDir*`:: Used to supply a
<<writing-tests-built-in-extensions-TempDirectory, temporary directory>> via field
injection or parameter injection in a test class constructor, lifecycle method, or test
method; located in the `org.junit.jupiter.api.io` package. Such fields are inherited.

`*@ExtendWith*`:: Used to
<<extensions-registration-declarative, register extensions declaratively>>. Such
annotations are inherited.

`*@RegisterExtension*`:: Used to
<<extensions-registration-programmatic, register extensions programmatically>> via fields.
Such fields are inherited.

WARNING: Some annotations may currently be _experimental_. Consult the table in
<<api-evolution-experimental-apis>> for details.

[[writing-tests-meta-annotations]]
==== Meta-Annotations and Composed Annotations

JUnit Jupiter annotations can be used as _meta-annotations_. That means that you can
define your own _composed annotation_ that will automatically _inherit_ the semantics of
its meta-annotations.

For example, instead of copying and pasting `@Tag("fast")` throughout your code base (see
<<writing-tests-tagging-and-filtering>>), you can create a custom _composed annotation_
named `@Fast` as follows. `@Fast` can then be used as a drop-in replacement for
`@Tag("fast")`.

[source,java,indent=0]
----
include::{testDir}/example/Fast.java[tags=user_guide]
----

The following `@Test` method demonstrates usage of the `@Fast` annotation.

[source,java,indent=0]
----
@Fast
@Test
void myFastTest() {
    // ...
}
----

You can even take that one step further by introducing a custom `@FastTest` annotation
that can be used as a drop-in replacement for `@Tag("fast")` _and_ `@Test`.

[source,java,indent=0]
----
include::{testDir}/example/FastTest.java[tags=user_guide]
----

JUnit automatically recognizes the following as a `@Test` method that is tagged with
"fast".

[source,java,indent=0]
----
@FastTest
void myFastTest() {
    // ...
}
----

[[writing-tests-definitions]]
=== Definitions

.Platform Concepts
****
Container::
a node in the test tree that contains other containers or tests as its children (e.g. a _test class_).

Test::
a node in the test tree that verifies expected behavior when executed (e.g. a `@Test` method).
****

.Jupiter Concepts
****
Lifecycle Method::
any method that is directly annotated or meta-annotated with
`@BeforeAll`, `@AfterAll`, `@BeforeEach`, or `@AfterEach`.

Test Class::
any top-level class, `static` member class, or <<writing-tests-nested,
`@Nested` class>> that contains at least one _test method_, i.e. a _container_.
Test classes must not be `abstract` and must have a single constructor.
Java `record` classes are supported as well.

Test Method::
any instance method that is directly annotated or meta-annotated with
`@Test`, `@RepeatedTest`, `@ParameterizedTest`, `@TestFactory`, or `@TestTemplate`.
With the exception of `@Test`, these create a _container_ in the test tree that groups
_tests_ or, potentially (for `@TestFactory`), other _containers_.
****

[[writing-tests-classes-and-methods]]
=== Test Classes and Methods

Test methods and lifecycle methods may be declared locally within the current test class,
inherited from superclasses, or inherited from interfaces (see
<<writing-tests-test-interfaces-and-default-methods>>). In addition, test methods and
lifecycle methods must not be `abstract` and must not return a value (except `@TestFactory`
methods which are required to return a value).

[NOTE]
.Class and method visibility
====
Test classes, test methods, and lifecycle methods are not required to be `public`, but
they must _not_ be `private`.

It is generally recommended to omit the `public` modifier for test classes, test methods,
and lifecycle methods unless there is a technical reason for doing so – for example, when
a test class is extended by a test class in another package. Another technical reason for
making classes and methods `public` is to simplify testing on the module path when using
the Java Module System.
====

[NOTE]
.Field and method inheritance
====
Fields in test classes are inherited. For example, a `@TempDir` field from a superclass
will always be applied in a subclass.

Test methods and lifecycle methods are inherited unless they are overridden according to
the visibility rules of the Java language. For example, a `@Test` method from a superclass
will always be applied in a subclass unless the subclass explicitly overrides the method.
Similarly, if a package-private `@Test` method is declared in a superclass that resides in
a different package than the subclass, that `@Test` method will always be applied in the
subclass since the subclass cannot override a package-private method from a superclass in
a different package.

See also: <<extensions-supported-utilities-search-semantics>>
====

The following test class demonstrates the use of `@Test` methods and all supported
lifecycle methods. For further information on runtime semantics, see
<<writing-tests-test-execution-order>> and
<<extensions-execution-order-wrapping-behavior>>.

[source,java,indent=0]
.A standard test class
----
include::{testDir}/example/StandardTests.java[tags=user_guide]
----

It is also possible to use Java `record` classes as test classes as illustrated by the
following example.

[source,java,indent=0]
.A test class written as a Java record
----
include::{testRelease21Dir}/example/MyFirstJUnitJupiterRecordTests.java[tags=user_guide]
----

[[writing-tests-display-names]]
=== Display Names

Test classes and test methods can declare custom display names via `@DisplayName` -- with
spaces, special characters, and even emojis -- that will be displayed in test reports and
by test runners and IDEs.

[source,java,indent=0]
----
include::{testDir}/example/DisplayNameDemo.java[tags=user_guide]
----

[[writing-tests-display-name-generator]]
==== Display Name Generators

JUnit Jupiter supports custom display name generators that can be configured via the
`@DisplayNameGeneration` annotation.

Generators can be created by implementing the `DisplayNameGenerator` API. The following
table lists the default display name generators available in Jupiter.

[cols="20,80"]
|===
| DisplayNameGenerator   | Behavior

| `Standard`            | Matches the standard display name generation behavior in place since JUnit Jupiter 5.0 was released.
| `Simple`              | Extends the functionality of `Standard` by removing trailing parentheses for methods with no parameters.
| `ReplaceUnderscores`  | Replaces underscores with spaces.
| `IndicativeSentences` | Generates complete sentences by concatenating the names of the test and the enclosing classes.
|===

NOTE: Values provided via `@DisplayName` annotations always take precedence over display
names generated by a `DisplayNameGenerator`.

======
The following example demonstrates the use of the `ReplaceUnderscores` display name
generator.

[source,java,indent=0]
----
include::{testDir}/example/DisplayNameGeneratorDemo.java[tags=user_guide_replace_underscores]
----

Running the above test class results in the following display names.

```
A year is not supported ✔
├─ if it is zero ✔
└─ A negative value for year is not supported by the leap year computation. ✔
   ├─ For example, year -1 is not supported. ✔
   └─ For example, year -4 is not supported. ✔
```
======

======
With the `IndicativeSentences` display name generator, you can customize the separator and
the underlying generator by using `@IndicativeSentencesGeneration` as shown in the
following example.

[source,java,indent=0]
----
include::{testDir}/example/DisplayNameGeneratorDemo.java[tags=user_guide_indicative_sentences]
----

Running the above test class results in the following display names.

```
A year is a leap year ✔
├─ A year is a leap year -> if it is divisible by 4 but not by 100 ✔
└─ A year is a leap year -> if it is one of the following years ✔
   ├─ Year 2016 is a leap year. ✔
   ├─ Year 2020 is a leap year. ✔
   └─ Year 2048 is a leap year. ✔
```
======

======
With `IndicativeSentences`, you can optionally specify custom sentence fragments via the
`@SentenceFragment` annotation as demonstrated in the following example.

[source,java,indent=0]
----
include::{testDir}/example/DisplayNameGeneratorDemo.java[tags=user_guide_custom_sentence_fragments]
----

Running the above test class results in the following display names.

```
A year is a leap year ✔
├─ A year is a leap year, if it is divisible by 4 but not by 100 ✔
└─ A year is a leap year, if it is one of the following years ✔
   ├─ 2016 ✔
   ├─ 2020 ✔
   └─ 2048 ✔
```
======


[[writing-tests-display-name-generator-default]]
==== Setting the Default Display Name Generator

You can use the `junit.jupiter.displayname.generator.default`
<<running-tests-config-params, configuration parameter>> to specify the fully qualified
class name of the `DisplayNameGenerator` you would like to use by default. Just like for
display name generators configured via the `@DisplayNameGeneration` annotation, the
supplied class has to implement the `DisplayNameGenerator` interface. The default display
name generator will be used for all tests unless the `@DisplayNameGeneration` annotation
is present on an enclosing test class or test interface. Values provided via
`@DisplayName` annotations always take precedence over display names generated by a
`DisplayNameGenerator`.

For example, to use the `ReplaceUnderscores` display name generator by default, you should
set the configuration parameter to the corresponding fully qualified class name (e.g., in
`src/test/resources/junit-platform.properties`):

[source,properties,indent=0]
----
junit.jupiter.displayname.generator.default = \
    org.junit.jupiter.api.DisplayNameGenerator$ReplaceUnderscores
----

Similarly, you can specify the fully qualified name of any custom class that implements
`DisplayNameGenerator`.

[[writing-tests-display-name-generator-precedence-rules]]
In summary, the display name for a test class or method is determined according to the
following precedence rules:

1. value of the `@DisplayName` annotation, if present
2. by calling the `DisplayNameGenerator` specified in the `@DisplayNameGeneration`
   annotation, if present
3. by calling the default `DisplayNameGenerator` configured via the configuration
   parameter, if present
4. by calling `org.junit.jupiter.api.DisplayNameGenerator.Standard`

[[writing-tests-assertions]]
=== Assertions

JUnit Jupiter comes with many of the assertion methods that JUnit 4 has and adds a few
that lend themselves well to being used with Java 8 lambdas. All JUnit Jupiter assertions
are `static` methods in the `{Assertions}` class.

Assertion methods optionally accept the assertion message as their third parameter, which
can be either a `String` or a `Supplier<String>`.

When using a `Supplier<String>` (e.g., a lambda expression), the message is evaluated
lazily. This can provide a performance benefit, especially if message construction is
complex or time-consuming, as it is only evaluated when the assertion fails.

[source,java,indent=0]
----
include::{testDir}/example/AssertionsDemo.java[tags=user_guide]
----

[[writing-tests-assertions-preemptive-timeouts]]
[WARNING]
.Preemptive Timeouts with `assertTimeoutPreemptively()`
====
The various `assertTimeoutPreemptively()` methods in the `Assertions` class execute
the provided `executable` or `supplier` in a different thread than that of the calling
code. This behavior can lead to undesirable side effects if the code that is executed
within the `executable` or `supplier` relies on `java.lang.ThreadLocal` storage.

One common example of this is the transactional testing support in the Spring Framework.
Specifically, Spring's testing support binds transaction state to the current thread (via
a `ThreadLocal`) before a test method is invoked. Consequently, if an `executable` or
`supplier` provided to `assertTimeoutPreemptively()` invokes Spring-managed components
that participate in transactions, any actions taken by those components will not be rolled
back with the test-managed transaction. On the contrary, such actions will be committed to
the persistent store (e.g., relational database) even though the test-managed transaction
is rolled back.

Similar side effects may be encountered with other frameworks that rely on
`ThreadLocal` storage.
====

[[writing-tests-assertions-kotlin]]
==== Kotlin Assertion Support

JUnit Jupiter also comes with a few assertion methods that lend themselves well to being
used in https://kotlinlang.org/[Kotlin]. All JUnit Jupiter Kotlin assertions are top-level
functions in the `org.junit.jupiter.api` package.

[source,kotlin,indent=0]
----
include::{kotlinTestDir}/example/KotlinAssertionsDemo.kt[tags=user_guide]
----

[[writing-tests-assertions-third-party]]
==== Third-party Assertion Libraries

Even though the assertion facilities provided by JUnit Jupiter are sufficient for many
testing scenarios, there are times when more power and additional functionality such as
_matchers_ are desired or required. In such cases, the JUnit team recommends the use of
third-party assertion libraries such as {AssertJ}, {Hamcrest}, {Truth}, etc. Developers
are therefore free to use the assertion library of their choice.

For example, the combination of _matchers_ and a fluent API can be used to make
assertions more descriptive and readable. However, JUnit Jupiter's `{Assertions}` class
does not provide an
https://junit.org/junit4/javadoc/latest/org/junit/Assert.html#assertThat[`assertThat()`]
method like the one found in JUnit 4's `org.junit.Assert` class which accepts a Hamcrest
https://junit.org/junit4/javadoc/latest/org/hamcrest/Matcher.html[`Matcher`]. Instead,
developers are encouraged to use the built-in support for matchers provided by third-party
assertion libraries.

The following example demonstrates how to use the `assertThat()` support from Hamcrest in
a JUnit Jupiter test. As long as the Hamcrest library has been added to the classpath,
you can statically import methods such as `assertThat()`, `is()`, and `equalTo()` and
then use them in tests like in the `assertWithHamcrestMatcher()` method below.

[source,java,indent=0]
----
include::{testDir}/example/HamcrestAssertionsDemo.java[tags=user_guide]
----

Naturally, legacy tests based on the JUnit 4 programming model can continue using
`org.junit.Assert#assertThat`.

[[writing-tests-assumptions]]
=== Assumptions

Assumptions are typically used whenever it does not make sense to continue execution of a
given test — for example, if the test depends on something that does not exist in the
current runtime environment.

* When an assumption is valid, the assumption method does not throw an exception, and
  execution of the test continues as usual.
* When an assumption is invalid, the assumption method throws an exception of type
  `org.opentest4j.TestAbortedException` to signal that the test should be aborted instead
  of marked as a failure.

JUnit Jupiter comes with a subset of the _assumption_ methods that JUnit 4 provides and
adds a few that lend themselves well to being used with Java 8 lambda expressions and
method references.

All JUnit Jupiter assumptions are static methods in the `{Assumptions}` class.

[source,java,indent=0]
----
include::{testDir}/example/AssumptionsDemo.java[tags=user_guide]
----

NOTE: It is also possible to use methods from JUnit 4's `org.junit.Assume` class for
assumptions. Specifically, JUnit Jupiter supports JUnit 4's `AssumptionViolatedException`
to signal that a test should be aborted instead of marked as a failure.

[[writing-tests-exceptions]]
=== Exception Handling

JUnit Jupiter provides robust support for handling test exceptions. This includes the
built-in mechanisms for managing test failures due to exceptions, the role of exceptions
in implementing assertions and assumptions, and how to specifically assert non-throwing
conditions in code.

[[writing-tests-exceptions-uncaught]]
==== Uncaught Exceptions

In JUnit Jupiter, if an exception is thrown from a test method, a lifecycle method, or an
extension and not caught within that test method, lifecycle method, or extension, the
framework will mark the test or test class as failed.

[TIP]
====
Failed assumptions deviate from this general rule.

In contrast to failed assertions, failed assumptions do not result in a test failure;
rather, a failed assumption results in a test being aborted.

See <<writing-tests-assumptions>> for further details and examples.
====

In the following example, the `failsDueToUncaughtException()` method throws an
`ArithmeticException`. Since the exception is not caught within the test method, JUnit
Jupiter will mark the test as failed.

[source,java,indent=0]
----
include::{testDir}/example/exception/UncaughtExceptionHandlingDemo.java[tags=user_guide]
----

NOTE: It's important to note that specifying a `throws` clause in the test method has
no effect on the outcome of the test. JUnit Jupiter does not interpret a `throws` clause
as an expectation or assertion about what exceptions the test method should throw. A test
fails only if an exception is thrown unexpectedly or if an assertion fails.

[[writing-tests-exceptions-failed-assertions]]
==== Failed Assertions

Assertions in JUnit Jupiter are implemented using exceptions. The framework provides a set
of assertion methods in the `org.junit.jupiter.api.Assertions` class, which throw
`AssertionError` when an assertion fails. This mechanism is a core aspect of how JUnit
handles assertion failures as exceptions. See the <<writing-tests-assertions>> section for
further information about JUnit Jupiter's assertion support.

NOTE: Third-party assertion libraries may choose to throw an `AssertionError` to signal a
failed assertion; however, they may also choose to throw different types of exceptions to
signal failures. See also: <<writing-tests-assertions-third-party>>.

TIP: JUnit Jupiter itself does not differentiate between failed assertions
(`AssertionError`) and other types of exceptions. All uncaught exceptions lead to a test
failure. However, Integrated Development Environments (IDEs) and other tools may
distinguish between these two types of failures by checking whether the thrown exception
is an instance of `AssertionError`.

In the following example, the `failsDueToUncaughtAssertionError()` method throws an
`AssertionError`. Since the exception is not caught within the test method, JUnit Jupiter
will mark the test as failed.

[source,java,indent=0]
----
include::{testDir}/example/exception/FailedAssertionDemo.java[tags=user_guide]
----

[[writing-tests-exceptions-expected]]
==== Asserting Expected Exceptions

JUnit Jupiter offers specialized assertions for testing that specific exceptions are
thrown under expected conditions. The `assertThrows()` and `assertThrowsExactly()`
assertions are critical tools for validating that your code responds correctly to error
conditions by throwing the appropriate exceptions.

[[writing-tests-exceptions-expected-assertThrows]]
===== Using `assertThrows()`

The `assertThrows()` method is used to verify that a particular type of exception is
thrown during the execution of a provided executable block. It not only checks for the
type of the thrown exception but also its subclasses, making it suitable for more
generalized exception handling tests. The `assertThrows()` assertion method returns the
thrown exception object to allow performing additional assertions on it.

[source,java,indent=0]
----
include::{testDir}/example/exception/ExceptionAssertionDemo.java[tags=user_guide]
----

[[writing-tests-exceptions-expected-assertThrowsExactly]]
===== Using `assertThrowsExactly()`

The `assertThrowsExactly()` method is used when you need to assert that the exception
thrown is exactly of a specific type, not allowing for subclasses of the expected
exception type. This is useful when precise exception handling behavior needs to be
validated. Similar to `assertThrows()`, the `assertThrowsExactly()` assertion method also
returns the thrown exception object to allow performing additional assertions on it.

[source,java,indent=0]
----
include::{testDir}/example/exception/ExceptionAssertionExactDemo.java[tags=user_guide]
----

[[writing-tests-exceptions-not-expected]]
==== Asserting That no Exception is Expected

Although any exception thrown from a test method will cause the test to fail, there are
certain use cases where it can be beneficial to explicitly assert that an exception is
_not_ thrown for a given code block within a test method. The `assertDoesNotThrow()`
assertion can be used when you want to verify that a particular piece of code does not
throw any exceptions.

[source,java,indent=0]
----
include::{testDir}/example/exception/AssertDoesNotThrowExceptionDemo.java[tags=user_guide]
----

NOTE: Third-party assertion libraries often provide similar support. For example, AssertJ
has `assertThatNoException().isThrownBy(() -> ...)`. See also:
<<writing-tests-assertions-third-party>>.

[[writing-tests-disabling]]
=== Disabling Tests

Entire test classes or individual test methods may be _disabled_ via the `{Disabled}`
annotation, via one of the annotations discussed in
<<writing-tests-conditional-execution>>, or via a custom <<extensions-conditions,
`ExecutionCondition`>>.

When `@Disabled` is applied at the class level, all test methods within that class are
automatically disabled as well.

If a test method is disabled via `@Disabled`, that prevents execution of the test method
and method-level lifecycle callbacks such as `@BeforeEach` methods, `@AfterEach` methods,
and corresponding extension APIs. However, that does not prevent the test class from being
instantiated, and it does not prevent the execution of class-level lifecycle callbacks
such as `@BeforeAll` methods, `@AfterAll` methods, and corresponding extension APIs.

Here's a `@Disabled` test class.

[source,java,indent=0]
----
include::{testDir}/example/DisabledClassDemo.java[tags=user_guide]
----

And here's a test class that contains a `@Disabled` test method.

[source,java,indent=0]
----
include::{testDir}/example/DisabledTestsDemo.java[tags=user_guide]
----

[TIP]
====
`@Disabled` may be declared without providing a _reason_; however, the JUnit team
recommends that developers provide a short explanation for why a test class or test
method has been disabled. Consequently, the above examples both show the use of a reason
-- for example, `@Disabled("Disabled until bug #42 has been resolved")`. Some development
teams even require the presence of issue tracking numbers in the _reason_ for automated
traceability, etc.
====

[NOTE]
====
`@Disabled` is not `@Inherited`. Consequently, if you wish to disable a class whose
superclass is `@Disabled`, you must redeclare `@Disabled` on the subclass.
====


[[writing-tests-conditional-execution]]
=== Conditional Test Execution

The <<extensions-conditions, `ExecutionCondition`>> extension API in JUnit Jupiter allows
developers to either _enable_ or _disable_ a test class or test method based on certain
conditions _programmatically_. The simplest example of such a condition is the built-in
`{DisabledCondition}` which supports the `{Disabled}` annotation (see
<<writing-tests-disabling>>).

In addition to `@Disabled`, JUnit Jupiter also supports several other annotation-based
conditions in the `org.junit.jupiter.api.condition` package that allow developers to
enable or disable test classes and test methods _declaratively_. If you wish to provide
details about why they might be disabled, every annotation associated with these built-in
conditions has a `disabledReason` attribute available for that purpose.

When multiple `ExecutionCondition` extensions are registered, a test class or test method
is disabled as soon as one of the conditions returns _disabled_. If a test class is
disabled, all test methods within that class are automatically disabled as well. If a test
method is disabled, that prevents execution of the test method and method-level lifecycle
callbacks such as `@BeforeEach` methods, `@AfterEach` methods, and corresponding extension
APIs. However, that does not prevent the test class from being instantiated, and it does
not prevent the execution of class-level lifecycle callbacks such as `@BeforeAll` methods,
`@AfterAll` methods, and corresponding extension APIs.

See <<extensions-conditions, `ExecutionCondition`>> and the following sections for
details.

[TIP]
.Composed Annotations
====
Note that any of the _conditional_ annotations listed in the following sections may also
be used as a meta-annotation in order to create a custom _composed annotation_. For
example, the `@TestOnMac` annotation in the
<<writing-tests-conditional-execution-os-demo, @EnabledOnOs demo>> shows how you can
combine `@Test` and `@EnabledOnOs` in a single, reusable annotation.
====

[NOTE]
====
_Conditional_ annotations in JUnit Jupiter are not `@Inherited`. Consequently, if you wish
to apply the same semantics to subclasses, each conditional annotation must be redeclared
on each subclass.
====

[WARNING]
====
Unless otherwise stated, each of the _conditional_ annotations listed in the following
sections can only be declared once on a given test interface, test class, or test method.
If a conditional annotation is directly present, indirectly present, or meta-present
multiple times on a given element, only the first such annotation discovered by JUnit will
be used; any additional declarations will be silently ignored. Note, however, that each
conditional annotation may be used in conjunction with other conditional annotations in
the `org.junit.jupiter.api.condition` package.
====

[[writing-tests-conditional-execution-os]]
==== Operating System and Architecture Conditions

A container or test may be enabled or disabled on a particular operating system,
architecture, or combination of both via the `{EnabledOnOs}` and `{DisabledOnOs}`
annotations.

[[writing-tests-conditional-execution-os-demo]]
[source,java,indent=0]
.Conditional execution based on operating system
----
include::{testDir}/example/ConditionalTestExecutionDemo.java[tags=user_guide_os]
----

[[writing-tests-conditional-execution-architectures-demo]]
[source,java,indent=0]
.Conditional execution based on architecture
----
include::{testDir}/example/ConditionalTestExecutionDemo.java[tags=user_guide_architecture]
----

[[writing-tests-conditional-execution-jre]]
==== Java Runtime Environment Conditions

A container or test may be enabled or disabled on particular versions of the Java Runtime
Environment (JRE) via the `{EnabledOnJre}` and `{DisabledOnJre}` annotations or on a
particular range of versions of the JRE via the `{EnabledForJreRange}` and
`{DisabledForJreRange}` annotations. The range effectively defaults to `JRE.JAVA_8` as the
lower bound and `JRE.OTHER` as the upper bound, which allows usage of half open ranges.

The following listing demonstrates the use of these annotations with predefined {JRE} enum
constants.

[source,java,indent=0]
----
include::{testDir}/example/ConditionalTestExecutionDemo.java[tags=user_guide_jre]
----

Since the enum constants defined in {JRE} are static for any given JUnit release, you
might find that you need to configure a Java version that is not supported by the `JRE`
enum. For example, as of JUnit Jupiter 5.12 the `JRE` enum defines `JAVA_25` as the
highest supported Java version. However, you may wish to run your tests against later
versions of Java. To support such use cases, you can specify arbitrary Java versions via
the `versions` attributes in `@EnabledOnJre` and `@DisabledOnJre` and via the `minVersion`
and `maxVersion` attributes in `@EnabledForJreRange` and `@DisabledForJreRange`.

The following listing demonstrates the use of these annotations with arbitrary Java
versions.

[source,java,indent=0]
----
include::{testDir}/example/ConditionalTestExecutionDemo.java[tags=user_guide_jre_arbitrary_versions]
----

[[writing-tests-conditional-execution-native]]
==== Native Image Conditions

A container or test may be enabled or disabled within a
https://www.graalvm.org/reference-manual/native-image/[GraalVM native image] via the
`{EnabledInNativeImage}` and `{DisabledInNativeImage}` annotations. These annotations are
typically used when running tests within a native image using the Gradle and Maven
plug-ins from the GraalVM https://graalvm.github.io/native-build-tools/latest/[Native
Build Tools] project.

[source,java,indent=0]
----
include::{testDir}/example/ConditionalTestExecutionDemo.java[tags=user_guide_native]
----

[[writing-tests-conditional-execution-system-properties]]
==== System Property Conditions

A container or test may be enabled or disabled based on the value of the `named` JVM
system property via the `{EnabledIfSystemProperty}` and `{DisabledIfSystemProperty}`
annotations. The value supplied via the `matches` attribute will be interpreted as a
regular expression.

[source,java,indent=0]
----
include::{testDir}/example/ConditionalTestExecutionDemo.java[tags=user_guide_system_property]
----

[TIP]
====
As of JUnit Jupiter 5.6, `{EnabledIfSystemProperty}` and `{DisabledIfSystemProperty}` are
_repeatable annotations_. Consequently, these annotations may be declared multiple times
on a test interface, test class, or test method. Specifically, these annotations will be
found if they are directly present, indirectly present, or meta-present on a given element.
====

[[writing-tests-conditional-execution-environment-variables]]
==== Environment Variable Conditions

A container or test may be enabled or disabled based on the value of the `named`
environment variable from the underlying operating system via the
`{EnabledIfEnvironmentVariable}` and `{DisabledIfEnvironmentVariable}` annotations. The
value supplied via the `matches` attribute will be interpreted as a regular expression.

[source,java,indent=0]
----
include::{testDir}/example/ConditionalTestExecutionDemo.java[tags=user_guide_environment_variable]
----

[TIP]
====
As of JUnit Jupiter 5.6, `{EnabledIfEnvironmentVariable}` and
`{DisabledIfEnvironmentVariable}` are _repeatable annotations_. Consequently, these
annotations may be declared multiple times on a test interface, test class, or test
method. Specifically, these annotations will be found if they are directly present,
indirectly present, or meta-present on a given element.
====

[[writing-tests-conditional-execution-custom]]
==== Custom Conditions

As an alternative to implementing an <<extensions-conditions, `ExecutionCondition`>>, a
container or test may be enabled or disabled based on a _condition method_ configured via
the `{EnabledIf}` and `{DisabledIf}` annotations. A condition method must have a `boolean`
return type and may accept either no arguments or a single `ExtensionContext` argument.

The following test class demonstrates how to configure a local method named
`customCondition` via `@EnabledIf` and `@DisabledIf`.

[source,java,indent=0]
----
include::{testDir}/example/ConditionalTestExecutionDemo.java[tags=user_guide_custom]
----

Alternatively, the condition method can be located outside the test class. In this case,
it must be referenced by its _fully qualified name_ as demonstrated in the following
example.

[source,java,indent=0]
----
package example;

include::{testDir}/example/ExternalCustomConditionDemo.java[tags=user_guide_external_custom_condition]
----

[NOTE]
====
There are several cases where a condition method would need to be `static`:

- when `@EnabledIf` or `@DisabledIf` is used at class level
- when `@EnabledIf` or `@DisabledIf` is used on a `@ParameterizedTest` or a
  `@TestTemplate` method
- when the condition method is located in an external class

In any other case, you can use either static methods or instance methods as condition
methods.
====

[TIP]
====
It is often the case that you can use an existing static method in a utility class as a
custom condition.

For example, `java.awt.GraphicsEnvironment` provides a `public static boolean isHeadless()`
method that can be used to determine if the current environment does not support a
graphical display. Thus, if you have a test that depends on graphical support you can
disable it when such support is unavailable as follows.

[source,java,indent=0]
----
@DisabledIf(value = "java.awt.GraphicsEnvironment#isHeadless",
	disabledReason = "headless environment")
----
====

[[writing-tests-tagging-and-filtering]]
=== Tagging and Filtering

Test classes and methods can be tagged via the `@Tag` annotation. Those tags can later be
used to filter <<running-tests, test discovery and execution>>. Please refer to the
<<running-tests-tags>> section for more information about tag support in the JUnit
Platform.

[source,java,indent=0]
----
include::{testDir}/example/TaggingDemo.java[tags=user_guide]
----

TIP: See <<writing-tests-meta-annotations>> for examples demonstrating how to create
custom annotations for tags.

[[writing-tests-test-execution-order]]
=== Test Execution Order

By default, test classes and methods will be ordered using an algorithm that is
deterministic but intentionally nonobvious. This ensures that subsequent runs of a test
suite execute test classes and test methods in the same order, thereby allowing for
repeatable builds.

NOTE: See <<writing-tests-definitions>> for a definition of _test method_ and _test class_.

[[writing-tests-test-execution-order-methods]]
==== Method Order

Although true _unit tests_ typically should not rely on the order in which they are
executed, there are times when it is necessary to enforce a specific test method execution
order -- for example, when writing _integration tests_ or _functional tests_ where the
sequence of the tests is important, especially in conjunction with
`@TestInstance(Lifecycle.PER_CLASS)`.

To control the order in which test methods are executed, annotate your test class or test
interface with `{TestMethodOrder}` and specify the desired `{MethodOrderer}`
implementation. You can implement your own custom `MethodOrderer` or use one of the
following built-in `MethodOrderer` implementations.

* `{MethodOrderer_DisplayName}`: sorts test methods _alphanumerically_ based on their
  display names (see <<writing-tests-display-name-generator-precedence-rules, display name
  generation precedence rules>>)
* `{MethodOrderer_MethodName}`: sorts test methods _alphanumerically_ based on their names
  and formal parameter lists
* `{MethodOrderer_OrderAnnotation}`: sorts test methods _numerically_ based on values
  specified via the `{Order}` annotation
* `{MethodOrderer_Random}`: orders test methods _pseudo-randomly_ and supports
  configuration of a custom _seed_
* `{MethodOrderer_Alphanumeric}`: sorts test methods _alphanumerically_ based on their
  names and formal parameter lists; **deprecated in favor of `{MethodOrderer_MethodName}`,
  to be removed in 6.0**

NOTE: See also: <<extensions-execution-order-wrapping-behavior>>

The following example demonstrates how to guarantee that test methods are executed in the
order specified via the `@Order` annotation.

[source,java,indent=0]
----
include::{testDir}/example/OrderedTestsDemo.java[tags=user_guide]
----

[[writing-tests-test-execution-order-methods-default]]
===== Setting the Default Method Orderer

You can use the `junit.jupiter.testmethod.order.default` <<running-tests-config-params,
configuration parameter>> to specify the fully qualified class name of the
`{MethodOrderer}` you would like to use by default. Just like for the orderer configured
via the `{TestMethodOrder}` annotation, the supplied class has to implement the
`MethodOrderer` interface. The default orderer will be used for all tests unless the
`@TestMethodOrder` annotation is present on an enclosing test class or test interface.

For example, to use the `{MethodOrderer_OrderAnnotation}` method orderer by default, you
should set the configuration parameter to the corresponding fully qualified class name
(e.g., in `src/test/resources/junit-platform.properties`):

[source,properties,indent=0]
----
junit.jupiter.testmethod.order.default = \
    org.junit.jupiter.api.MethodOrderer$OrderAnnotation
----

Similarly, you can specify the fully qualified name of any custom class that implements
`MethodOrderer`.

[[writing-tests-test-execution-order-classes]]
==== Class Order

Although test classes typically should not rely on the order in which they are executed,
there are times when it is desirable to enforce a specific test class execution order. You
may wish to execute test classes in a random order to ensure there are no accidental
dependencies between test classes, or you may wish to order test classes to optimize build
time as outlined in the following scenarios.

* Run previously failing tests and faster tests first: "fail fast" mode
* With parallel execution enabled, schedule longer tests first: "shortest test plan
  execution duration" mode
* Various other use cases

To configure test class execution order _globally_ for the entire test suite, use the
`junit.jupiter.testclass.order.default` <<running-tests-config-params, configuration
parameter>> to specify the fully qualified class name of the `{ClassOrderer}` you would
like to use. The supplied class must implement the `ClassOrderer` interface.

You can implement your own custom `ClassOrderer` or use one of the following built-in
`ClassOrderer` implementations.

* `{ClassOrderer_ClassName}`: sorts test classes _alphanumerically_ based on their fully
  qualified class names
* `{ClassOrderer_DisplayName}`: sorts test classes _alphanumerically_ based on their
  display names (see <<writing-tests-display-name-generator-precedence-rules, display name
  generation precedence rules>>)
* `{ClassOrderer_OrderAnnotation}`: sorts test classes _numerically_ based on values
  specified via the `{Order}` annotation
* `{ClassOrderer_Random}`: orders test classes _pseudo-randomly_ and supports
  configuration of a custom _seed_

For example, for the `@Order` annotation to be honored on _test classes_, you should
configure the `{ClassOrderer_OrderAnnotation}` class orderer using the configuration
parameter with the corresponding fully qualified class name (e.g., in
`src/test/resources/junit-platform.properties`):

[source,properties,indent=0]
----
junit.jupiter.testclass.order.default = \
    org.junit.jupiter.api.ClassOrderer$OrderAnnotation
----

The configured `ClassOrderer` will be applied to all top-level test classes (including
`static` nested test classes) and `@Nested` test classes.

NOTE: Top-level test classes will be ordered relative to each other; whereas, `@Nested`
test classes will be ordered relative to other `@Nested` test classes sharing the same
_enclosing class_.

To configure test class execution order _locally_ for `@Nested` test classes, declare the
`{TestClassOrder}` annotation on the enclosing class for the `@Nested` test classes you
want to order, and supply a class reference to the `ClassOrderer` implementation you would
like to use directly in the `@TestClassOrder` annotation. The configured `ClassOrderer`
will be applied recursively to `@Nested` test classes and their `@Nested` test classes.
Note that a local `@TestClassOrder` declaration always overrides an inherited
`@TestClassOrder` declaration or a `ClassOrderer` configured globally via the
`junit.jupiter.testclass.order.default` configuration parameter.

The following example demonstrates how to guarantee that `@Nested` test classes are
executed in the order specified via the `@Order` annotation.

[source,java,indent=0]
----
include::{testDir}/example/OrderedNestedTestClassesDemo.java[tags=user_guide]
----

[[writing-tests-test-instance-lifecycle]]
=== Test Instance Lifecycle

In order to allow individual test methods to be executed in isolation and to avoid
unexpected side effects due to mutable test instance state, JUnit creates a new instance
of each test class before executing each _test method_ (see
<<writing-tests-definitions>>). This "per-method" test instance lifecycle is the default
behavior in JUnit Jupiter and is analogous to all previous versions of JUnit.

NOTE: Please note that the test class will still be instantiated if a given _test method_
is _disabled_ via a <<writing-tests-conditional-execution,condition>> (e.g., `@Disabled`,
`@DisabledOnOs`, etc.) even when the "per-method" test instance lifecycle mode is active.

If you would prefer that JUnit Jupiter execute all test methods on the same test
instance, annotate your test class with `@TestInstance(Lifecycle.PER_CLASS)`. When using
this mode, a new test instance will be created once per test class. Thus, if your test
methods rely on state stored in instance variables, you may need to reset that state in
`@BeforeEach` or `@AfterEach` methods.

The "per-class" mode has some additional benefits over the default "per-method" mode.
Specifically, with the "per-class" mode it becomes possible to declare `@BeforeAll` and
`@AfterAll` on non-static methods as well as on interface `default` methods. The
"per-class" mode therefore also makes it possible to use `@BeforeAll` and `@AfterAll`
methods in `@Nested` test classes.

NOTE: Beginning with Java 16, `@BeforeAll` and `@AfterAll` methods can be declared as
`static` in `@Nested` test classes.

If you are authoring tests using the Kotlin programming language, you may also find it
easier to implement non-static `@BeforeAll` and `@AfterAll` lifecycle methods as well as
`@MethodSource` factory methods by switching to the "per-class" test instance lifecycle
mode.

[[writing-tests-test-instance-lifecycle-changing-default]]
==== Changing the Default Test Instance Lifecycle

If a test class or test interface is not annotated with `@TestInstance`, JUnit Jupiter
will use a _default_ lifecycle mode. The standard _default_ mode is `PER_METHOD`;
however, it is possible to change the _default_ for the execution of an entire test plan.
To change the default test instance lifecycle mode, set the
`junit.jupiter.testinstance.lifecycle.default` _configuration parameter_ to the name of
an enum constant defined in `TestInstance.Lifecycle`, ignoring case. This can be supplied
as a JVM system property, as a _configuration parameter_ in the
`LauncherDiscoveryRequest` that is passed to the `Launcher`, or via the JUnit Platform
configuration file (see <<running-tests-config-params>> for details).

For example, to set the default test instance lifecycle mode to `Lifecycle.PER_CLASS`,
you can start your JVM with the following system property.

`-Djunit.jupiter.testinstance.lifecycle.default=per_class`

Note, however, that setting the default test instance lifecycle mode via the JUnit
Platform configuration file is a more robust solution since the configuration file can be
checked into a version control system along with your project and can therefore be used
within IDEs and your build software.

To set the default test instance lifecycle mode to `Lifecycle.PER_CLASS` via the JUnit
Platform configuration file, create a file named `junit-platform.properties` in the root
of the class path (e.g., `src/test/resources`) with the following content.

`junit.jupiter.testinstance.lifecycle.default = per_class`

WARNING: Changing the _default_ test instance lifecycle mode can lead to unpredictable
results and fragile builds if not applied consistently. For example, if the build
configures "per-class" semantics as the default but tests in the IDE are executed using
"per-method" semantics, that can make it difficult to debug errors that occur on the
build server. It is therefore recommended to change the default in the JUnit Platform
configuration file instead of via a JVM system property.

[[writing-tests-nested]]
=== Nested Tests

`@Nested` tests give the test writer more capabilities to express the relationship among
several groups of tests. Such nested tests make use of Java's nested classes and
facilitate hierarchical thinking about the test structure. Here's an elaborate example,
both as source code and as a screenshot of the execution within an IDE.

[source,java,indent=0]
.Nested test suite for testing a stack
----
include::{testDir}/example/TestingAStackDemo.java[tags=user_guide]
----

When executing this example in an IDE, the test execution tree in the GUI will look
similar to the following image.

image::writing-tests_nested_test_ide.png[caption='',title='Executing a nested test in an IDE']

In this example, preconditions from outer tests are used in inner tests by defining
hierarchical lifecycle methods for the setup code. For example, `createNewStack()` is a
`@BeforeEach` lifecycle method that is used in the test class in which it is defined and
in all levels in the nesting tree below the class in which it is defined.

The fact that setup code from outer tests is run before inner tests are executed gives you
the ability to run all tests independently. You can even run inner tests alone without
running the outer tests, because the setup code from the outer tests is always executed.

NOTE: _Only non-static nested classes_ (i.e. _inner classes_) can serve as `@Nested` test
classes. Nesting can be arbitrarily deep, and those inner classes are subject to full
lifecycle support with one exception: `@BeforeAll` and `@AfterAll` methods do not work _by
default_. The reason is that Java does not allow `static` members in inner classes prior
to Java 16. However, this restriction can be circumvented by annotating a `@Nested` test
class with `@TestInstance(Lifecycle.PER_CLASS)` (see
<<writing-tests-test-instance-lifecycle>>). If you are using Java 16 or higher,
`@BeforeAll` and `@AfterAll` methods can be declared as `static` in `@Nested` test
classes, and this restriction no longer applies.

[[writing-tests-nested-interoperability]]
==== Interoperability

`@Nested` may be combined with
<<writing-tests-parameterized-tests, `@ParameterizedClass`>> in which case the nested test
class is parameterized.

The following example illustrates how to combine `@Nested` with `@ParameterizedClass` and
`@ParameterizedTest`.

[source,java,indent=0]
----
include::{testDir}/example/ParameterizedClassDemo.java[tags=nested]
----

Executing the above test class yields the following output:

....
FruitTests ✔
├─ [1] fruit=apple ✔
│  └─ QuantityTests ✔
│     ├─ [1] quantity=23 ✔
│     │  └─ test(Duration) ✔
│     │     ├─ [1] duration=PT1H ✔
│     │     └─ [2] duration=PT2H ✔
│     └─ [2] quantity=42 ✔
│        └─ test(Duration) ✔
│           ├─ [1] duration=PT1H ✔
│           └─ [2] duration=PT2H ✔
└─ [2] fruit=banana ✔
   └─ QuantityTests ✔
      ├─ [1] quantity=23 ✔
      │  └─ test(Duration) ✔
      │     ├─ [1] duration=PT1H ✔
      │     └─ [2] duration=PT2H ✔
      └─ [2] quantity=42 ✔
         └─ test(Duration) ✔
            ├─ [1] duration=PT1H ✔
            └─ [2] duration=PT2H ✔
....

[[writing-tests-dependency-injection]]
=== Dependency Injection for Constructors and Methods

In all prior JUnit versions, test constructors or methods were not allowed to have
parameters (at least not with the standard `Runner` implementations). As one of the major
changes in JUnit Jupiter, both test constructors and methods are now permitted to have
parameters. This allows for greater flexibility and enables _Dependency Injection_ for
constructors and methods.

`{ParameterResolver}` defines the API for test extensions that wish to _dynamically_
resolve parameters at runtime. If a _test class_ constructor, a _test method_, or a
_lifecycle method_ (see <<writing-tests-definitions>>) accepts a parameter, the parameter
must be resolved at runtime by a registered `ParameterResolver`.

There are currently three built-in resolvers that are registered automatically.

* `{TestInfoParameterResolver}`: if a constructor or method parameter is of type
  `{TestInfo}`, the `TestInfoParameterResolver` will supply an instance of `TestInfo`
  corresponding to the current container or test as the value for the parameter. The
  `TestInfo` can then be used to retrieve information about the current container or test
  such as the display name, the test class, the test method, and associated tags. The
  display name is either a technical name, such as the name of the test class or test
  method, or a custom name configured via `@DisplayName`.
+
`{TestInfo}` acts as a drop-in replacement for the `TestName` rule from JUnit 4. The
following demonstrates how to have `TestInfo` injected into a `@BeforeAll` method, test
class constructor, `@BeforeEach` method, and `@Test` method.

[source,java,indent=0]
----
include::{testDir}/example/TestInfoDemo.java[tags=user_guide]
----

* `{RepetitionExtension}`: if a method parameter in a `@RepeatedTest`, `@BeforeEach`, or
  `@AfterEach` method is of type `{RepetitionInfo}`, the `RepetitionExtension` will supply
  an instance of `RepetitionInfo`. `RepetitionInfo` can then be used to retrieve
  information about the current repetition, the total number of repetitions, the number of
  repetitions that have failed, and the failure threshold for the corresponding
  `@RepeatedTest`. Note, however, that `RepetitionExtension` is not registered outside the
  context of a `@RepeatedTest`. See <<writing-tests-repeated-tests-examples>>.

* `{TestReporterParameterResolver}`: if a constructor or method parameter is of type
  `{TestReporter}`, the `TestReporterParameterResolver` will supply an instance of
  `TestReporter`. The `TestReporter` can be used to publish additional data about the
  current test run or attach files to it. The data can be consumed in a
  `{TestExecutionListener}` via the `reportingEntryPublished()` or `fileEntryPublished()`
  method, respectively. This allows them to be viewed in IDEs or included in reports.
+
In JUnit Jupiter you should use `TestReporter` where you used to print information to
`stdout` or `stderr` in JUnit 4. Using `@RunWith(JUnitPlatform.class)` will output all
reported entries to `stdout`. In addition, some IDEs print report entries to `stdout` or
display them in the user interface for test results.

[source,java,indent=0]
----
include::{testDir}/example/TestReporterDemo.java[tags=user_guide]
----

NOTE: Other parameter resolvers must be explicitly enabled by registering appropriate
<<extensions,extensions>> via `@ExtendWith`.

Check out the `{RandomParametersExtension}` for an example of a custom
`{ParameterResolver}`. While not intended to be production-ready, it demonstrates the
simplicity and expressiveness of both the extension model and the parameter resolution
process. `MyRandomParametersTest` demonstrates how to inject random values into `@Test`
methods.

[source,java,indent=0]
----
@ExtendWith(RandomParametersExtension.class)
class MyRandomParametersTest {

	@Test
	void injectsInteger(@Random int i, @Random int j) {
		assertNotEquals(i, j);
	}

	@Test
	void injectsDouble(@Random double d) {
		assertEquals(0.0, d, 1.0);
	}

}
----

For real-world use cases, check out the source code for the `{MockitoExtension}` and the
`{SpringExtension}`.

When the type of the parameter to inject is the only condition for your
`{ParameterResolver}`, you can use the generic `{TypeBasedParameterResolver}` base class.
The `supportsParameters` method is implemented behind the scenes and supports
parameterized types.

[[writing-tests-test-interfaces-and-default-methods]]
=== Test Interfaces and Default Methods

JUnit Jupiter allows `@Test`, `@RepeatedTest`, `@ParameterizedTest`, `@TestFactory`,
`@TestTemplate`, `@BeforeEach`, and `@AfterEach` to be declared on interface `default`
methods. `@BeforeAll` and `@AfterAll` can either be declared on `static` methods in a
test interface or on interface `default` methods _if_ the test interface or test class is
annotated with `@TestInstance(Lifecycle.PER_CLASS)` (see
<<writing-tests-test-instance-lifecycle>>). Here are some examples.

[source,java]
----
include::{testDir}/example/testinterface/TestLifecycleLogger.java[tags=user_guide]
----

[source,java]
----
include::{testDir}/example/testinterface/TestInterfaceDynamicTestsDemo.java[tags=user_guide]
----

`@ExtendWith` and `@Tag` can be declared on a test interface so that classes that
implement the interface automatically inherit its tags and extensions. See
<<extensions-lifecycle-callbacks-before-after-execution>> for the source code of the
<<extensions-lifecycle-callbacks-timing-extension, TimingExtension>>.

[source,java]
----
include::{testDir}/example/testinterface/TimeExecutionLogger.java[tags=user_guide]
----

In your test class you can then implement these test interfaces to have them applied.

[source,java]
----
include::{testDir}/example/testinterface/TestInterfaceDemo.java[tags=user_guide]
----

Running the `TestInterfaceDemo` results in output similar to the following:

....
INFO  example.TestLifecycleLogger - Before all tests
INFO  example.TestLifecycleLogger - About to execute [dynamicTestsForPalindromes()]
INFO  example.TimingExtension - Method [dynamicTestsForPalindromes] took 19 ms.
INFO  example.TestLifecycleLogger - Finished executing [dynamicTestsForPalindromes()]
INFO  example.TestLifecycleLogger - About to execute [isEqualValue()]
INFO  example.TimingExtension - Method [isEqualValue] took 1 ms.
INFO  example.TestLifecycleLogger - Finished executing [isEqualValue()]
INFO  example.TestLifecycleLogger - After all tests
....

Another possible application of this feature is to write tests for interface contracts.
For example, you can write tests for how implementations of `Object.equals` or
`Comparable.compareTo` should behave as follows.

[source,java]
----
include::{testDir}/example/defaultmethods/Testable.java[tags=user_guide]
----

[source,java]
----
include::{testDir}/example/defaultmethods/EqualsContract.java[tags=user_guide]
----

[source,java]
----
include::{testDir}/example/defaultmethods/ComparableContract.java[tags=user_guide]
----

In your test class you can then implement both contract interfaces thereby inheriting the
corresponding tests. Of course you'll have to implement the abstract methods.

[source,java]
----
include::{testDir}/example/defaultmethods/StringTests.java[tags=user_guide]
----

NOTE: The above tests are merely meant as examples and therefore not complete.


[[writing-tests-repeated-tests]]
=== Repeated Tests

JUnit Jupiter provides the ability to repeat a test a specified number of times by
annotating a method with `@RepeatedTest` and specifying the total number of repetitions
desired. Each invocation of a repeated test behaves like the execution of a regular
`@Test` method with full support for the same lifecycle callbacks and extensions.

The following example demonstrates how to declare a test named `repeatedTest()` that
will be automatically repeated 10 times.

[source,java]
----
@RepeatedTest(10)
void repeatedTest() {
	// ...
}
----

Since JUnit Jupiter 5.10, `@RepeatedTest` can be configured with a failure threshold which
signifies the number of failures after which remaining repetitions will be automatically
skipped. Set the `failureThreshold` attribute to a positive number less than the total
number of repetitions in order to skip the invocations of remaining repetitions after the
specified number of failures has been encountered.

For example, if you are using `@RepeatedTest` to repeatedly invoke a test that you suspect
to be _flaky_, a single failure is sufficient to demonstrate that the test is flaky, and
there is no need to invoke the remaining repetitions. To support that specific use case,
set `failureThreshold = 1`. You can alternatively set the threshold to a number greater
than 1 depending on your use case.

By default, the `failureThreshold` attribute is set to `Integer.MAX_VALUE`, signaling that
no failure threshold will be applied, which effectively means that the specified number of
repetitions will be invoked regardless of whether any repetitions fail.

WARNING: If the repetitions of a `@RepeatedTest` method are executed in parallel, no
guarantees can be made regarding the failure threshold. It is therefore recommended that a
`@RepeatedTest` method be annotated with `@Execution(SAME_THREAD)` when parallel execution
is configured. See <<writing-tests-parallel-execution>> for further details.

In addition to specifying the number of repetitions and failure threshold, a custom
display name can be configured for each repetition via the `name` attribute of the
`@RepeatedTest` annotation. Furthermore, the display name can be a pattern composed of a
combination of static text and dynamic placeholders. The following placeholders are
currently supported.

- `{displayName}`: display name of the `@RepeatedTest` method
- `{currentRepetition}`: the current repetition count
- `{totalRepetitions}`: the total number of repetitions

The default display name for a given repetition is generated based on the following
pattern: `"repetition {currentRepetition} of {totalRepetitions}"`. Thus, the display
names for individual repetitions of the previous `repeatedTest()` example would be:
`repetition 1 of 10`, `repetition 2 of 10`, etc. If you would like the display name of
the `@RepeatedTest` method included in the name of each repetition, you can define your
own custom pattern or use the predefined `RepeatedTest.LONG_DISPLAY_NAME` pattern. The
latter is equal to `"{displayName} :: repetition {currentRepetition} of
{totalRepetitions}"` which results in display names for individual repetitions like
`repeatedTest() :: repetition 1 of 10`, `repeatedTest() :: repetition 2 of 10`, etc.

In order to retrieve information about the current repetition, the total number of
repetitions, the number of repetitions that have failed, and the failure threshold, a
developer can choose to have an instance of `{RepetitionInfo}` injected into a
`@RepeatedTest`, `@BeforeEach`, or `@AfterEach` method.

[[writing-tests-repeated-tests-examples]]
==== Repeated Test Examples

The `RepeatedTestsDemo` class at the end of this section demonstrates several examples of
repeated tests.

The `repeatedTest()` method is identical to the example from the previous section; whereas,
`repeatedTestWithRepetitionInfo()` demonstrates how to have an instance of
`RepetitionInfo` injected into a test to access the total number of repetitions for the
current repeated test.

`repeatedTestWithFailureThreshold()` demonstrates how to set a failure threshold and
simulates an unexpected failure for every second repetition. The resulting behavior can be
viewed in the `ConsoleLauncher` output at the end of this section.

The next two methods demonstrate how to include a custom `@DisplayName` for the
`@RepeatedTest` method in the display name of each repetition. `customDisplayName()`
combines a custom display name with a custom pattern and then uses `TestInfo` to verify
the format of the generated display name. `Repeat!` is the `{displayName}` which comes
from the `@DisplayName` declaration, and `1/1` comes from
`{currentRepetition}/{totalRepetitions}`. In contrast,
`customDisplayNameWithLongPattern()` uses the aforementioned predefined
`RepeatedTest.LONG_DISPLAY_NAME` pattern.

`repeatedTestInGerman()` demonstrates the ability to translate display names of repeated
tests into foreign languages -- in this case German, resulting in names for individual
repetitions such as: `Wiederholung 1 von 5`, `Wiederholung 2 von 5`, etc.

Since the `beforeEach()` method is annotated with `@BeforeEach` it will get executed
before each repetition of each repeated test. By having the `TestInfo` and
`RepetitionInfo` injected into the method, we see that it's possible to obtain
information about the currently executing repeated test. Executing `RepeatedTestsDemo`
with the `INFO` log level enabled results in the following output.

....
INFO: About to execute repetition 1 of 10 for repeatedTest
INFO: About to execute repetition 2 of 10 for repeatedTest
INFO: About to execute repetition 3 of 10 for repeatedTest
INFO: About to execute repetition 4 of 10 for repeatedTest
INFO: About to execute repetition 5 of 10 for repeatedTest
INFO: About to execute repetition 6 of 10 for repeatedTest
INFO: About to execute repetition 7 of 10 for repeatedTest
INFO: About to execute repetition 8 of 10 for repeatedTest
INFO: About to execute repetition 9 of 10 for repeatedTest
INFO: About to execute repetition 10 of 10 for repeatedTest
INFO: About to execute repetition 1 of 5 for repeatedTestWithRepetitionInfo
INFO: About to execute repetition 2 of 5 for repeatedTestWithRepetitionInfo
INFO: About to execute repetition 3 of 5 for repeatedTestWithRepetitionInfo
INFO: About to execute repetition 4 of 5 for repeatedTestWithRepetitionInfo
INFO: About to execute repetition 5 of 5 for repeatedTestWithRepetitionInfo
INFO: About to execute repetition 1 of 8 for repeatedTestWithFailureThreshold
INFO: About to execute repetition 2 of 8 for repeatedTestWithFailureThreshold
INFO: About to execute repetition 3 of 8 for repeatedTestWithFailureThreshold
INFO: About to execute repetition 4 of 8 for repeatedTestWithFailureThreshold
INFO: About to execute repetition 1 of 1 for customDisplayName
INFO: About to execute repetition 1 of 1 for customDisplayNameWithLongPattern
INFO: About to execute repetition 1 of 5 for repeatedTestInGerman
INFO: About to execute repetition 2 of 5 for repeatedTestInGerman
INFO: About to execute repetition 3 of 5 for repeatedTestInGerman
INFO: About to execute repetition 4 of 5 for repeatedTestInGerman
INFO: About to execute repetition 5 of 5 for repeatedTestInGerman
....

[source,java]
----
include::{testDir}/example/RepeatedTestsDemo.java[tags=user_guide]
----

When using the `ConsoleLauncher` with the unicode theme enabled, execution of
`RepeatedTestsDemo` results in the following output to the console.

....
├─ RepeatedTestsDemo ✔
│  ├─ repeatedTest() ✔
│  │  ├─ repetition 1 of 10 ✔
│  │  ├─ repetition 2 of 10 ✔
│  │  ├─ repetition 3 of 10 ✔
│  │  ├─ repetition 4 of 10 ✔
│  │  ├─ repetition 5 of 10 ✔
│  │  ├─ repetition 6 of 10 ✔
│  │  ├─ repetition 7 of 10 ✔
│  │  ├─ repetition 8 of 10 ✔
│  │  ├─ repetition 9 of 10 ✔
│  │  └─ repetition 10 of 10 ✔
│  ├─ repeatedTestWithRepetitionInfo(RepetitionInfo) ✔
│  │  ├─ repetition 1 of 5 ✔
│  │  ├─ repetition 2 of 5 ✔
│  │  ├─ repetition 3 of 5 ✔
│  │  ├─ repetition 4 of 5 ✔
│  │  └─ repetition 5 of 5 ✔
│  ├─ repeatedTestWithFailureThreshold(RepetitionInfo) ✔
│  │  ├─ repetition 1 of 8 ✔
│  │  ├─ repetition 2 of 8 ✘ Boom!
│  │  ├─ repetition 3 of 8 ✔
│  │  ├─ repetition 4 of 8 ✘ Boom!
│  │  ├─ repetition 5 of 8 ↷ Failure threshold [2] exceeded
│  │  ├─ repetition 6 of 8 ↷ Failure threshold [2] exceeded
│  │  ├─ repetition 7 of 8 ↷ Failure threshold [2] exceeded
│  │  └─ repetition 8 of 8 ↷ Failure threshold [2] exceeded
│  ├─ Repeat! ✔
│  │  └─ Repeat! 1/1 ✔
│  ├─ Details... ✔
│  │  └─ Details... :: repetition 1 of 1 ✔
│  └─ repeatedTestInGerman() ✔
│     ├─ Wiederholung 1 von 5 ✔
│     ├─ Wiederholung 2 von 5 ✔
│     ├─ Wiederholung 3 von 5 ✔
│     ├─ Wiederholung 4 von 5 ✔
│     └─ Wiederholung 5 von 5 ✔
....


[[writing-tests-parameterized-tests]]
=== Parameterized Classes and Tests

_Parameterized tests_ make it possible to run a test method multiple times with different
arguments. They are declared just like regular `@Test` methods but use the
`{ParameterizedTest}` annotation instead.

_Parameterized classes_ make it possible to run _all_ tests in test class, including
<<writing-tests-nested>>, multiple times with different arguments. They are declared just
like regular test classes and may contain any supported test method type (including
`@ParameterizedTest`) but annotated with the `{ParameterizedClass}` annotation.

WARNING: _Parameterized classes_ are currently an _experimental_ feature. You're invited
to give it a try and provide feedback to the JUnit team so they can improve and eventually
<<api-evolution, promote>> this feature.

Regardless of whether you are parameterizing a test method or a test class, you must
declare at least one <<writing-tests-parameterized-tests-sources, source>> that will
provide the arguments for each invocation and then
<<writing-tests-parameterized-tests-consuming-arguments, consume>> the arguments in the
parameterized method or class, respectively.

The following example demonstrates a parameterized test that uses the `@ValueSource`
annotation to specify a `String` array as the source of arguments.

[source,java,indent=0]
----
include::{testDir}/example/ParameterizedTestDemo.java[tags=first_example]
----

When executing the above parameterized test method, each invocation will be reported
separately. For instance, the `ConsoleLauncher` will print output similar to the
following.

....
palindromes(String) ✔
├─ [1] candidate=racecar ✔
├─ [2] candidate=radar ✔
└─ [3] candidate=able was I ere I saw elba ✔
....

The same `@ValueSource` annotation can be used to specify the source of arguments for a
`@ParameterizedClass`.

[source,java,indent=0]
----
include::{testDir}/example/ParameterizedClassDemo.java[tags=first_example]
----

When executing the above parameterized test class, each invocation will be reported
separately. For instance, the `ConsoleLauncher` will print output similar to the
following.

....
PalindromeTests ✔
├─ [1] candidate=racecar ✔
│  ├─ palindrome() ✔
│  └─ reversePalindrome() ✔
├─ [2] candidate=radar ✔
│  ├─ palindrome() ✔
│  └─ reversePalindrome() ✔
└─ [3] candidate=able was I ere I saw elba ✔
   ├─ palindrome() ✔
   └─ reversePalindrome() ✔
....

[[writing-tests-parameterized-tests-setup]]
==== Required Setup

In order to use parameterized classes or tests you need to add a dependency on the
`junit-jupiter-params` artifact. Please refer to <<dependency-metadata>> for details.

[[writing-tests-parameterized-tests-consuming-arguments]]
==== Consuming Arguments

[[writing-tests-parameterized-tests-consuming-arguments-methods]]
===== Parameterized Tests

Parameterized test methods _consume_ arguments directly from the configured source (see
<<writing-tests-parameterized-tests-sources>>) following a one-to-one correlation between
argument source index and method parameter index (see examples in
<<writing-tests-parameterized-tests-sources-CsvSource>>). However, a parameterized test
method may also choose to _aggregate_ arguments from the source into a single object
passed to the method (see <<writing-tests-parameterized-tests-argument-aggregation>>).
Additional arguments may also be provided by a `ParameterResolver` (e.g., to obtain an
instance of `TestInfo`, `TestReporter`, etc.). Specifically, a parameterized test method
must declare formal parameters according to the following rules.

* Zero or more _indexed parameters_ must be declared first.
* Zero or more _aggregators_ must be declared next.
* Zero or more arguments supplied by a `ParameterResolver` must be declared last.

In this context, an _indexed parameter_ is an argument for a given index in the
`{Arguments}` provided by an `{ArgumentsProvider}` that is passed as an argument to the
parameterized method at the same index in the method's formal parameter list. An
_aggregator_ is any parameter of type `{ArgumentsAccessor}` or any parameter annotated
with `{AggregateWith}`.

[[writing-tests-parameterized-tests-consuming-arguments-classes]]
===== Parameterized Classes

Parameterized classes _consume_ arguments directly from the configured source (see
<<writing-tests-parameterized-tests-sources>>); either via their unique constructor or via
field injection. If a `{Parameter}`-annotated field is declared in the parameterized class
or one of its superclasses, field injection will be used. Otherwise, constructor injection
will be used.

[[writing-tests-parameterized-tests-consuming-arguments-constructor-injection]]
====== Constructor Injection

WARNING: Constructor injection can only be used with the (default) `PER_METHOD`
<<writing-tests-test-instance-lifecycle, test instance lifecycle>> mode. Please use
<<writing-tests-parameterized-tests-consuming-arguments-field-injection, field injection>>
with the `PER_CLASS` mode instead.

For constructor injection, the same rules apply as defined for
<<writing-tests-parameterized-tests-consuming-arguments-methods, parameterized tests>>
above. In the following example, two arguments are injected into the constructor of the
test class.

[source,java,indent=0]
----
include::{testDir}/example/ParameterizedClassDemo.java[tags=constructor_injection]
----

If your programming language level you are using supports _records_ -- for example, Java
16 or higher -- you may use them to implement parameterized classes that avoid the
boilerplate code of declaring a test class constructor.

[source,java,indent=0]
----
include::{testRelease21Dir}/example/ParameterizedRecordDemo.java[tags=example]
----

[[writing-tests-parameterized-tests-consuming-arguments-field-injection]]
====== Field Injection

For field injection, the following rules apply for fields annotated with `@Parameter`.

* Zero or more _indexed parameters_ may be declared; each must have a unique index
  specified in its `@Parameter(index)` annotation. The index may be omitted if there is
  only one indexed parameter. If there are at least two indexed parameter declarations,
  there must be declarations for all indexes from 0 to the largest declared index.
* Zero or more _aggregators_ may be declared; each without specifying an index in its
  `@Parameter` annotation.
* Zero or more other fields may be declared as usual as long as they're not annotated with
  `@Parameter`.

In this context, an _indexed parameter_ is an argument for a given index in the
`{Arguments}` provided by an `{ArgumentsProvider}` that is injected into a field annotated
with `@Parameter(index)`. An _aggregator_ is any `@Parameter`-annotated field of type
{ArgumentsAccessor} or any field annotated with {AggregateWith}.

The following example demonstrates how to use field injection to consume multiple
arguments in a parameterized class.

[source,java,indent=0]
----
include::{testDir}/example/ParameterizedClassDemo.java[tags=field_injection]
----

If field injection is used, no constructor parameters will be resolved with arguments from
the source. Other <<writing-tests-dependency-injection, `ParameterResolver` extensions>>
may resolve constructor parameters as usual, though.

[[writing-tests-parameterized-tests-consuming-arguments-lifecycle-method]]
====== Lifecycle Methods

`{BeforeParameterizedClassInvocation}` and `{AfterParameterizedClassInvocation}` can also
be used to consume arguments if their `injectArguments` attribute is set to `true` (the
default). If so, their method signatures must follow the same rules apply as defined for
<<writing-tests-parameterized-tests-consuming-arguments-methods, parameterized tests>> and
additionally use the same parameter types as the _indexed parameters_ of the parameterized
test class. Please refer to the Javadoc of `{BeforeParameterizedClassInvocation}` and
`{AfterParameterizedClassInvocation}` for details and to the
<<writing-tests-parameterized-tests-lifecycle-interop-classes, Lifecycle>> section for an
example.

[NOTE]
.AutoCloseable arguments
====
Arguments that implement `java.lang.AutoCloseable` (or `java.io.Closeable` which extends
`java.lang.AutoCloseable`) will be automatically closed after the parameterized class or
test invocation.

To prevent this from happening, set the `autoCloseArguments` attribute in
`@ParameterizedTest` to `false`. Specifically, if an argument that implements
`AutoCloseable` is reused for multiple invocations of the same parameterized class or test
method, you must specify the `autoCloseArguments = false` on the `{ParameterizedClass}` or
`{ParameterizedTest}` annotation to ensure that the argument is not closed between
invocations.
====

[[writing-tests-parameterized-tests-consuming-arguments-other-extensions]]
===== Other Extensions

Other extensions can access the parameters and resolved arguments of a parameterized test
or class by retrieving a `{ParameterInfo}` object from the `{ExtensionContext_Store}`.
Please refer to the Javadoc of `{ParameterInfo}` for details.

[[writing-tests-parameterized-tests-argument-aggregation]]

[[writing-tests-parameterized-tests-sources]]
==== Sources of Arguments

Out of the box, JUnit Jupiter provides quite a few _source_ annotations. Each of the
following subsections provides a brief overview and an example for each of them. Please
refer to the Javadoc in the `{params-provider-package}` package for additional
information.

TIP: All source annotations in this section are applicable to both `{ParameterizedClass}`
and `{ParameterizedTest}`. For the sake of brevity, the examples in this section will only
show how to use them with `{ParameterizedTest}` methods.

[[writing-tests-parameterized-tests-sources-ValueSource]]
===== @ValueSource

`@ValueSource` is one of the simplest possible sources. It lets you specify a single
array of literal values and can only be used for providing a single argument per
parameterized test invocation.

The following types of literal values are supported by `@ValueSource`.

- `short`
- `byte`
- `int`
- `long`
- `float`
- `double`
- `char`
- `boolean`
- `java.lang.String`
- `java.lang.Class`

For example, the following `@ParameterizedTest` method will be invoked three times, with
the values `1`, `2`, and `3` respectively.

[source,java,indent=0]
----
include::{testDir}/example/ParameterizedTestDemo.java[tags=ValueSource_example]
----

[[writing-tests-parameterized-tests-sources-null-and-empty]]
===== Null and Empty Sources

In order to check corner cases and verify proper behavior of our software when it is
supplied _bad input_, it can be useful to have `null` and _empty_ values supplied to our
parameterized tests. The following annotations serve as sources of `null` and empty values
for parameterized tests that accept a single argument.

* `{NullSource}`: provides a single `null` argument to the annotated `@ParameterizedClass`
   or `@ParameterizedTest`.
   - `@NullSource` cannot be used for a parameter that has a primitive type.
* `{EmptySource}`: provides a single _empty_ argument to the annotated
  `@ParameterizedClass` or `@ParameterizedTest` for parameters of the following types:
  `java.lang.String`, `java.util.Collection` (and concrete subtypes with a `public` no-arg
  constructor), `java.util.List`, `java.util.Set`, `java.util.SortedSet`,
  `java.util.NavigableSet`, `java.util.Map` (and concrete subtypes with a `public` no-arg
  constructor), `java.util.SortedMap`, `java.util.NavigableMap`, primitive arrays (e.g.,
  `int[]`, `char[][]`, etc.), object arrays (e.g., `String[]`, `Integer[][]`, etc.).
* `{NullAndEmptySource}`: a _composed annotation_ that combines the functionality of
  `@NullSource` and `@EmptySource`.

If you need to supply multiple varying types of _blank_ strings to a parameterized
class or test, you can achieve that using
<<writing-tests-parameterized-tests-sources-ValueSource>> -- for example,
`@ValueSource(strings = {"{nbsp}", "{nbsp}{nbsp}{nbsp}", "\t", "\n"})`.

You can also combine `@NullSource`, `@EmptySource`, and `@ValueSource` to test a wider
range of `null`, _empty_, and _blank_ input. The following example demonstrates how to
achieve this for strings.

[source,java,indent=0]
----
include::{testDir}/example/ParameterizedTestDemo.java[tags=NullAndEmptySource_example1]
----

Making use of the composed `@NullAndEmptySource` annotation simplifies the above as
follows.

[source,java,indent=0]
----
include::{testDir}/example/ParameterizedTestDemo.java[tags=NullAndEmptySource_example2]
----

NOTE: Both variants of the `nullEmptyAndBlankStrings(String)` parameterized test method
result in six invocations: 1 for `null`, 1 for the empty string, and 4 for the explicit
blank strings supplied via `@ValueSource`.

[[writing-tests-parameterized-tests-sources-EnumSource]]
===== @EnumSource

`@EnumSource` provides a convenient way to use `Enum` constants.

[source,java,indent=0]
----
include::{testDir}/example/ParameterizedTestDemo.java[tags=EnumSource_example]
----

The annotation's `value` attribute is optional. When omitted, the declared type of the
first parameter is used. The test will fail if it does not reference an enum type.
Thus, the `value` attribute is required in the above example because the method parameter
is declared as `TemporalUnit`, i.e. the interface implemented by `ChronoUnit`, which isn't
an enum type. Changing the method parameter type to `ChronoUnit` allows you to omit the
explicit enum type from the annotation as follows.

[source,java,indent=0]
----
include::{testDir}/example/ParameterizedTestDemo.java[tags=EnumSource_example_autodetection]
----

The annotation provides an optional `names` attribute that lets you specify which
constants shall be used, like in the following example.

[source,java,indent=0]
----
include::{testDir}/example/ParameterizedTestDemo.java[tags=EnumSource_include_example]
----

In addition to `names`, you can use the `from` and `to` attributes to specify a range of
constants. The range starts from the constant specified in the `from` attribute and
includes all subsequent constants up to and including the one specified in the `to`
attribute, based on the natural order of the enum constants.

If `from` and `to` attributes are omitted, they default to the first and last constants
in the enum type, respectively. If all `names`, `from`, and `to` attributes are omitted,
all constants will be used. The following example demonstrates how to specify a range of
constants.

[source,java,indent=0]
----
include::{testDir}/example/ParameterizedTestDemo.java[tags=EnumSource_range_example]
----

The `@EnumSource` annotation also provides an optional `mode` attribute that enables
fine-grained control over which constants are passed to the test method. For example, you
can exclude names from the enum constant pool or specify regular expressions as in the
following examples.

[source,java,indent=0]
----
include::{testDir}/example/ParameterizedTestDemo.java[tags=EnumSource_exclude_example]
----

[source,java,indent=0]
----
include::{testDir}/example/ParameterizedTestDemo.java[tags=EnumSource_regex_example]
----

You can also combine `mode` with the `from`, `to` and `names` attributes to define a
range of constants while excluding specific values from that range as shown below.

[source,java,indent=0]
----
include::{testDir}/example/ParameterizedTestDemo.java[tags=EnumSource_range_exclude_example]
----

[[writing-tests-parameterized-tests-sources-MethodSource]]
===== @MethodSource

`{MethodSource}` allows you to refer to one or more _factory_ methods of the test class
or external classes.

Factory methods within the test class must be `static` unless the test class is annotated
with `@TestInstance(Lifecycle.PER_CLASS)`; whereas, factory methods in external classes
must always be `static`.

Each factory method must generate a _stream_ of _arguments_, and each set of arguments
within the stream will be provided as the physical arguments for individual invocations
<<<<<<< HEAD
of the annotated `@ParameterizedTest` method. Generally speaking this translates to a
`Stream` of `Arguments` (i.e., `Stream<Arguments>`); however, the actual concrete return
type can take on many forms. In this context, a "stream" is anything that JUnit can
reliably convert into a `Stream`, such as `Stream`, `DoubleStream`, `LongStream`,
`IntStream`, `Collection`, `Iterator`, `Iterable`, an array of objects or primitives, or
any type that provides an `iterator(): Iterator` method (such as, for example, a
`kotlin.sequences.Sequence`). The "arguments" within the stream can be supplied as an
instance of `Arguments`, an array of objects (e.g., `Object[]`), or a single value if the
parameterized test method accepts a single argument.
=======
of the annotated `@ParameterizedClass` or `@ParameterizedTest`. Generally speaking this
translates to a `Stream` of `Arguments` (i.e., `Stream<Arguments>`); however, the actual
concrete return type can take on many forms. In this context, a "stream" is anything that
JUnit can reliably convert into a `Stream`, such as `Stream`, `DoubleStream`,
`LongStream`, `IntStream`, `Collection`, `Iterator`, `Iterable`, an array of objects, or
an array of primitives. The "arguments" within the stream can be supplied as an instance
of `Arguments`, an array of objects (e.g., `Object[]`), or a single value if the
parameterized class or test method accepts a single argument.

If the return type is `Stream` or one of the primitive streams,
JUnit will properly close it by calling `BaseStream.close()`,
making it safe to use a resource such as `Files.lines()`.
>>>>>>> c27907da

If you only need a single parameter, you can return a `Stream` of instances of the
parameter type as demonstrated in the following example.

[source,java,indent=0]
----
include::{testDir}/example/ParameterizedTestDemo.java[tags=simple_MethodSource_example]
----

For a `@ParameterizedClass`, providing a factory method name via `@MethodSource` is
mandatory. For a `@ParameterizedTest`, if you do not explicitly provide a factory method
name, JUnit Jupiter will search for a _factory_ method with the same name as the current
`@ParameterizedTest` method by convention. This is demonstrated in the following example.

[source,java,indent=0]
----
include::{testDir}/example/ParameterizedTestDemo.java[tags=simple_MethodSource_without_value_example]
----

Streams for primitive types (`DoubleStream`, `IntStream`, and `LongStream`) are also
supported as demonstrated by the following example.

[source,java,indent=0]
----
include::{testDir}/example/ParameterizedTestDemo.java[tags=primitive_MethodSource_example]
----

If a parameterized class or test method declares multiple parameters, you need to return a
collection, stream, or array of `Arguments` instances or object arrays as shown below (see
the Javadoc for `{MethodSource}` for further details on supported return types). Note that
`arguments(Object...)` is a static factory method defined in the `Arguments` interface. In
addition, `Arguments.of(Object...)` may be used as an alternative to
`arguments(Object...)`.

[source,java,indent=0]
----
include::{testDir}/example/ParameterizedTestDemo.java[tags=multi_arg_MethodSource_example]
----

An external, `static` _factory_ method can be referenced by providing its _fully qualified
method name_ as demonstrated in the following example.

[source,java,indent=0]
----
package example;

include::{testDir}/example/ExternalMethodSourceDemo.java[tags=external_MethodSource_example]
----

Factory methods can declare parameters, which will be provided by registered
implementations of the `ParameterResolver` extension API. In the following example, the
factory method is referenced by its name since there is only one such method in the test
class. If there are several local methods with the same name, parameters can also be
provided to differentiate them – for example, `@MethodSource("factoryMethod()")` or
`@MethodSource("factoryMethod(java.lang.String)")`. Alternatively, the factory method
can be referenced by its fully qualified method name, e.g.
`@MethodSource("example.MyTests#factoryMethod(java.lang.String)")`.

[source,java,indent=0]
----
include::{testDir}/example/MethodSourceParameterResolutionDemo.java[tags=parameter_resolution_MethodSource_example]
----

[[writing-tests-parameterized-tests-sources-FieldSource]]
===== @FieldSource

`{FieldSource}` allows you to refer to one or more fields of the test class or external
classes.

Fields within the test class must be `static` unless the test class is annotated with
`@TestInstance(Lifecycle.PER_CLASS)`; whereas, fields in external classes must always be
`static`.

Each field must be able to supply a _stream_ of arguments, and each set of "arguments"
within the "stream" will be provided as the physical arguments for individual invocations
of the annotated `@ParameterizedClass` or `@ParameterizedTest`.

In this context, a "stream" is anything that JUnit can reliably convert to a `Stream`;
however, the actual concrete field type can take on many forms. Generally speaking this
translates to a `Collection`, an `Iterable`, a `Supplier` of a stream (`Stream`,
`DoubleStream`, `LongStream`, or `IntStream`), a `Supplier` of an `Iterator`, an array of
<<<<<<< HEAD
objects or primitives, or any type that provides an `iterator(): Iterator` method (such
as, for example, a `kotlin.sequences.Sequence`). Each set of "arguments" within the
"stream" can be supplied as an instance of `Arguments`, an array of objects (for example,
`Object[]`, `String[]`, etc.), or a single value if the parameterized test method accepts
a single argument.
=======
objects, or an array of primitives. Each set of "arguments" within the "stream" can be
supplied as an instance of `Arguments`, an array of objects (for example, `Object[]`,
`String[]`, etc.), or a single value if the parameterized class or test method accepts a
single argument.
>>>>>>> c27907da

[WARNING]
====
In contrast to the supported return types for
<<writing-tests-parameterized-tests-sources-MethodSource, `@MethodSource`>> factory
methods, the value of a `@FieldSource` field cannot be an instance of `Stream`,
`DoubleStream`, `LongStream`, `IntStream`, or `Iterator`, since the values of such types
are _consumed_ the first time they are processed. However, if you wish to use one of
these types, you can wrap it in a `Supplier` — for example, `Supplier<IntStream>`.
====

If the `Supplier` return type is `Stream` or one of the primitive streams,
JUnit will properly close it by calling `BaseStream.close()`,
making it safe to use a resource such as `Files.lines()`.

Please note that a one-dimensional array of objects supplied as a set of "arguments" will
be handled differently than other types of arguments. Specifically, all the elements of a
one-dimensional array of objects will be passed as individual physical arguments to the
`@ParameterizedClass` or `@ParameterizedTest`. See the Javadoc for `{FieldSource}` for
further details.

For a `@ParameterizedClass`, providing a field name via `@FieldSource` is mandatory. For a
`@ParameterizedTest`, if you do not explicitly provide a field name, JUnit Jupiter will
search in the test class for a field that has the same name as the current
`@ParameterizedTest` method by convention. This is demonstrated in the following example.
This parameterized test method will be invoked twice: with the values `"apple"` and
`"banana"`.

[source,java,indent=0]
----
include::{testDir}/example/ParameterizedTestDemo.java[tags=default_field_FieldSource_example]
----

The following example demonstrates how to provide a single explicit field name via
`@FieldSource`. This parameterized test method will be invoked twice: with the values
`"apple"` and `"banana"`.

[source,java,indent=0]
----
include::{testDir}/example/ParameterizedTestDemo.java[tags=explicit_field_FieldSource_example]
----

The following example demonstrates how to provide multiple explicit field names via
`@FieldSource`. This example uses the `listOfFruits` field from the previous example as
well as the `additionalFruits` field. Consequently, this parameterized test method will
be invoked four times: with the values `"apple"`, `"banana"`, `"cherry"`, and
`"dewberry"`.

[source,java,indent=0]
----
include::{testDir}/example/ParameterizedTestDemo.java[tags=multiple_fields_FieldSource_example]
----

It is also possible to provide a `Stream`, `DoubleStream`, `IntStream`, `LongStream`, or
`Iterator` as the source of arguments via a `@FieldSource` field as long as the stream or
iterator is wrapped in a `java.util.function.Supplier`. The following example demonstrates
how to provide a `Supplier` of a `Stream` of named arguments. This parameterized test
method will be invoked twice: with the values `"apple"` and `"banana"` and with display
names `Apple` and `Banana`, respectively.

[source,java,indent=0]
----
include::{testDir}/example/ParameterizedTestDemo.java[tags=named_arguments_FieldSource_example]
----

[NOTE]
====
Note that `arguments(Object...)` is a static factory method defined in the
`org.junit.jupiter.params.provider.Arguments` interface.

Similarly, `named(String, Object)` is a static factory method defined in the
`org.junit.jupiter.api.Named` interface.
====

If a parameterized class or test method declares multiple parameters, the corresponding
`@FieldSource` field must be able to provide a collection, stream supplier, or array of
`Arguments` instances or object arrays as shown below (see the Javadoc for `{FieldSource}`
for further details on supported types).

[source,java,indent=0]
----
include::{testDir}/example/ParameterizedTestDemo.java[tags=multi_arg_FieldSource_example]
----

[NOTE]
====
Note that `arguments(Object...)` is a static factory method defined in the
`org.junit.jupiter.params.provider.Arguments` interface.
====

An external, `static` `@FieldSource` field can be referenced by providing its
_fully qualified field name_ as demonstrated in the following example.

[source,java,indent=0]
----
include::{testDir}/example/ExternalFieldSourceDemo.java[tags=external_field_FieldSource_example]
----

[[writing-tests-parameterized-tests-sources-CsvSource]]
===== @CsvSource

`@CsvSource` allows you to express argument lists as comma-separated values (i.e., CSV
`String` literals). Each string provided via the `value` attribute in `@CsvSource`
represents a CSV record and results in one invocation of the parameterized class or
test. The first record may optionally be used to supply CSV headers (see the Javadoc for
the `useHeadersInDisplayName` attribute for details and an example).

[source,java,indent=0]
----
include::{testDir}/example/ParameterizedTestDemo.java[tags=CsvSource_example]
----

The default delimiter is a comma (`,`), but you can use another character by setting the
`delimiter` attribute. Alternatively, the `delimiterString` attribute allows you to use a
`String` delimiter instead of a single character. However, both delimiter attributes
cannot be set simultaneously.

By default, `@CsvSource` uses a single quote (`'`) as its quote character, but this can be
changed via the `quoteCharacter` attribute. See the `'lemon, lime'` value in the example
above and in the table below. An empty, quoted value (`''`) results in an empty `String`
unless the `emptyValue` attribute is set; whereas, an entirely _empty_ value is
interpreted as a `null` reference. By specifying one or more `nullValues`, a custom value
can be interpreted as a `null` reference (see the `NIL` example in the table below). An
`ArgumentConversionException` is thrown if the target type of a `null` reference is a
primitive type.

NOTE: An _unquoted_ empty value will always be converted to a `null` reference regardless
of any custom values configured via the `nullValues` attribute.

Except within a quoted string, leading and trailing whitespace in a CSV column is trimmed
by default. This behavior can be changed by setting the
`ignoreLeadingAndTrailingWhitespace` attribute to `true`.

[cols="50,50"]
|===
| Example Input                                                                           | Resulting Argument List

| `@CsvSource({ "apple, banana" })`                                                       | `"apple"`, `"banana"`
| `@CsvSource({ "apple, 'lemon, lime'" })`                                                | `"apple"`, `"lemon, lime"`
| `@CsvSource({ "apple, ''" })`                                                           | `"apple"`, `""`
| `@CsvSource({ "apple, " })`                                                             | `"apple"`, `null`
| `@CsvSource(value = { "apple, banana, NIL" }, nullValues = "NIL")`                      | `"apple"`, `"banana"`, `null`
| `@CsvSource(value = { " apple , banana" }, ignoreLeadingAndTrailingWhitespace = false)` | `" apple "`, `" banana"`
|===

If the programming language you are using supports _text blocks_ -- for example, Java SE
15 or higher -- you can alternatively use the `textBlock` attribute of `@CsvSource`. Each
record within a text block represents a CSV record and results in one invocation of the
parameterized class or test. The first record may optionally be used to supply CSV headers
by setting the `useHeadersInDisplayName` attribute to `true` as in the example below.

Using a text block, the previous example can be implemented as follows.

[source,java,indent=0]
----
@ParameterizedTest(name = "[{index}] {arguments}")
@CsvSource(useHeadersInDisplayName = true, textBlock = """
	FRUIT,         RANK
	apple,         1
	banana,        2
	'lemon, lime', 0xF1
	strawberry,    700_000
	""")
void testWithCsvSource(String fruit, int rank) {
	// ...
}
----

The generated display names for the previous example include the CSV header names.

----
[1] FRUIT = apple, RANK = 1
[2] FRUIT = banana, RANK = 2
[3] FRUIT = lemon, lime, RANK = 0xF1
[4] FRUIT = strawberry, RANK = 700_000
----

In contrast to CSV records supplied via the `value` attribute, a text block can contain
comments. Any line beginning with a `+++#+++` symbol will be treated as a comment and
ignored. Note, however, that the `+++#+++` symbol must be the first character on the line
without any leading whitespace. It is therefore recommended that the closing text block
delimiter (`"""`) be placed either at the end of the last line of input or on the
following line, left aligned with the rest of the input (as can be seen in the example
below which demonstrates formatting similar to a table).

[source,java,indent=0]
----
@ParameterizedTest
@CsvSource(delimiter = '|', quoteCharacter = '"', textBlock = """
	#-----------------------------
	#    FRUIT     |     RANK
	#-----------------------------
	     apple     |      1
	#-----------------------------
	     banana    |      2
	#-----------------------------
	  "lemon lime" |     0xF1
	#-----------------------------
	   strawberry  |    700_000
	#-----------------------------
	""")
void testWithCsvSource(String fruit, int rank) {
	// ...
}
----

[NOTE]
====
Java's https://docs.oracle.com/en/java/javase/15/text-blocks/index.html[text block]
feature automatically removes _incidental whitespace_ when the code is compiled.
However other JVM languages such as Groovy and Kotlin do not. Thus, if you are using a
programming language other than Java and your text block contains comments or new lines
within quoted strings, you will need to ensure that there is no leading whitespace within
your text block.
====

[[writing-tests-parameterized-tests-sources-CsvFileSource]]
===== @CsvFileSource

`@CsvFileSource` lets you use comma-separated value (CSV) files from the classpath or the
local file system. Each record from a CSV file results in one invocation of the
parameterized class or test. The first record may optionally be used to supply CSV
headers. You can instruct JUnit to ignore the headers via the `numLinesToSkip` attribute.
If you would like for the headers to be used in the display names, you can set the
`useHeadersInDisplayName` attribute to `true`. The examples below demonstrate the use of
`numLinesToSkip` and `useHeadersInDisplayName`.

The default delimiter is a comma (`,`), but you can use another character by setting the
`delimiter` attribute. Alternatively, the `delimiterString` attribute allows you to use a
`String` delimiter instead of a single character. However, both delimiter attributes
cannot be set simultaneously.

.Comments in CSV files
NOTE: Any line beginning with a `+++#+++` symbol will be interpreted as a comment and will
be ignored.

[source,java,indent=0]
----
include::{testDir}/example/ParameterizedTestDemo.java[tags=CsvFileSource_example]
----

[source,csv,indent=0]
.two-column.csv
----
include::{testResourcesDir}/two-column.csv[]
----

The following listing shows the generated display names for the first two parameterized
test methods above.

----
[1] country=Sweden, reference=1
[2] country=Poland, reference=2
[3] country=United States of America, reference=3
[4] country=France, reference=700_000
----

The following listing shows the generated display names for the last parameterized test
method above that uses CSV header names.

----
[1] COUNTRY = Sweden, REFERENCE = 1
[2] COUNTRY = Poland, REFERENCE = 2
[3] COUNTRY = United States of America, REFERENCE = 3
[4] COUNTRY = France, REFERENCE = 700_000
----

In contrast to the default syntax used in `@CsvSource`, `@CsvFileSource` uses a double
quote (`+++"+++`) as the quote character by default, but this can be changed via the
`quoteCharacter` attribute. See the `"United States of America"` value in the example
above. An empty, quoted value (`+++""+++`) results in an empty `String` unless the
`emptyValue` attribute is set; whereas, an entirely _empty_ value is interpreted as a
`null` reference. By specifying one or more `nullValues`, a custom value can be
interpreted as a `null` reference. An `ArgumentConversionException` is thrown if the
target type of a `null` reference is a primitive type.

NOTE: An _unquoted_ empty value will always be converted to a `null` reference regardless
of any custom values configured via the `nullValues` attribute.

Except within a quoted string, leading and trailing whitespace in a CSV column is trimmed
by default. This behavior can be changed by setting the
`ignoreLeadingAndTrailingWhitespace` attribute to `true`.

[[writing-tests-parameterized-tests-sources-ArgumentsSource]]
===== @ArgumentsSource

`@ArgumentsSource` can be used to specify a custom, reusable `ArgumentsProvider`. Note
that an implementation of `ArgumentsProvider` must be declared as either a top-level
class or as a `static` nested class.

[source,java,indent=0]
----
include::{testDir}/example/ParameterizedTestDemo.java[tags=ArgumentsSource_example]
----

[source,java,indent=0]
----
include::{testDir}/example/ParameterizedTestDemo.java[tags=ArgumentsProvider_example]
----

If you wish to implement a custom `ArgumentsProvider` that also consumes an annotation
(like built-in providers such as `{ValueArgumentsProvider}` or `{CsvArgumentsProvider}`),
you have the possibility to extend the `{AnnotationBasedArgumentsProvider}` class.

Moreover, `ArgumentsProvider` implementations may declare constructor parameters in case
they need to be resolved by a registered `ParameterResolver` as demonstrated in the
following example.

[source,java,indent=0]
----
include::{testDir}/example/ParameterizedTestDemo.java[tags=ArgumentsProviderWithConstructorInjection_example]
----

[[writing-tests-parameterized-repeatable-sources]]
===== Multiple sources using repeatable annotations

Repeatable annotations provide a convenient way to specify multiple sources from
different providers.

[source,java,indent=0]
----
include::{testDir}/example/ParameterizedTestDemo.java[tags=repeatable_annotations]
----

Following the above parameterized test, a test case will run for each argument:

----
[1] foo
[2] bar
----

The following annotations are repeatable:

* `@ValueSource`
* `@EnumSource`
* `@MethodSource`
* `@FieldSource`
* `@CsvSource`
* `@CsvFileSource`
* `@ArgumentsSource`

[[writing-tests-parameterized-tests-argument-count-validation]]
==== Argument Count Validation

WARNING: Argument count validation is currently an _experimental_ feature. You're invited to
give it a try and provide feedback to the JUnit team so they can improve and eventually
<<api-evolution, promote>> this feature.

By default, when an arguments source provides more arguments than the test method needs,
those additional arguments are ignored and the test executes as usual.
This can lead to bugs where arguments are never passed to the parameterized class or
method.

To prevent this, you can set argument count validation to 'strict'.
Then, any additional arguments will cause an error instead.

To change this behavior for all tests, set the
`junit.jupiter.params.argumentCountValidation`
<<running-tests-config-params, configuration parameter>> to `strict`.
To change this behavior for a single parameterized class or test method,
use the `argumentCountValidation` attribute of the `@ParameterizedClass` or
`@ParameterizedTest` annotation:

[source,java,indent=0]
----
include::{testDir}/example/ParameterizedTestDemo.java[tags=argument_count_validation]
----

[[writing-tests-parameterized-tests-argument-conversion]]
==== Argument Conversion

[[writing-tests-parameterized-tests-argument-conversion-widening]]
===== Widening Conversion

JUnit Jupiter supports
https://docs.oracle.com/javase/specs/jls/se8/html/jls-5.html#jls-5.1.2[Widening Primitive
Conversion] for arguments supplied to a `@ParameterizedClass` or `@ParameterizedTest`.
For example, a parameterized class or test method annotated with
`@ValueSource(ints = { 1, 2, 3 })` can be declared to accept not only an argument of type
`int` but also an argument of type `long`, `float`, or `double`.

[[writing-tests-parameterized-tests-argument-conversion-implicit]]
===== Implicit Conversion

To support use cases like `@CsvSource`, JUnit Jupiter provides a number of built-in
implicit type converters. The conversion process depends on the declared type of each
method parameter.

For example, if a `@ParameterizedClass` or `@ParameterizedTest` declares a parameter
of type `TimeUnit` and the actual type supplied by the declared source is a `String`, the
string will be automatically converted into the corresponding `TimeUnit` enum constant.

[source,java,indent=0]
----
include::{testDir}/example/ParameterizedTestDemo.java[tags=implicit_conversion_example]
----

`String` instances are implicitly converted to the following target types.

NOTE: Decimal, hexadecimal, and octal `String` literals will be converted to their
integral types: `byte`, `short`, `int`, `long`, and their boxed counterparts.

[[writing-tests-parameterized-tests-argument-conversion-implicit-table]]
[cols="10,90"]
|===
| Target Type | Example

| `boolean`/`Boolean`        | `"true"`                                 -> `true` _(only accepts values 'true' or 'false', case-insensitive)_
| `byte`/`Byte`              | `"15"`, `"0xF"`, or `"017"`              -> `(byte) 15`
| `char`/`Character`         | `"o"`                                    -> `'o'`
| `short`/`Short`            | `"15"`, `"0xF"`, or `"017"`              -> `(short) 15`
| `int`/`Integer`            | `"15"`, `"0xF"`, or `"017"`              -> `15`
| `long`/`Long`              | `"15"`, `"0xF"`, or `"017"`              -> `15L`
| `float`/`Float`            | `"1.0"`                                  -> `1.0f`
| `double`/`Double`          | `"1.0"`                                  -> `1.0d`
| `Enum` subclass            | `"SECONDS"`                              -> `TimeUnit.SECONDS`
| `java.io.File`             | `"/path/to/file"`                        -> `new File("/path/to/file")`
| `java.lang.Class`          | `"java.lang.Integer"`                    -> `java.lang.Integer.class` _(use `$` for nested classes, e.g. `"java.lang.Thread$State"`)_
| `java.lang.Class`          | `"byte"`                                 -> `byte.class` _(primitive types are supported)_
| `java.lang.Class`          | `"char[]"`                               -> `char[].class` _(array types are supported)_
| `java.math.BigDecimal`     | `"123.456e789"`                          -> `new BigDecimal("123.456e789")`
| `java.math.BigInteger`     | `"1234567890123456789"`                  -> `new BigInteger("1234567890123456789")`
| `java.net.URI`             | `"https://junit.org/"`                   -> `URI.create("https://junit.org/")`
| `java.net.URL`             | `"https://junit.org/"`                   -> `URI.create("https://junit.org/").toURL()`
| `java.nio.charset.Charset` | `"UTF-8"`                                -> `Charset.forName("UTF-8")`
| `java.nio.file.Path`       | `"/path/to/file"`                        -> `Paths.get("/path/to/file")`
| `java.time.Duration`       | `"PT3S"`                                 -> `Duration.ofSeconds(3)`
| `java.time.Instant`        | `"1970-01-01T00:00:00Z"`                 -> `Instant.ofEpochMilli(0)`
| `java.time.LocalDateTime`  | `"2017-03-14T12:34:56.789"`              -> `LocalDateTime.of(2017, 3, 14, 12, 34, 56, 789_000_000)`
| `java.time.LocalDate`      | `"2017-03-14"`                           -> `LocalDate.of(2017, 3, 14)`
| `java.time.LocalTime`      | `"12:34:56.789"`                         -> `LocalTime.of(12, 34, 56, 789_000_000)`
| `java.time.MonthDay`       | `"--03-14"`                              -> `MonthDay.of(3, 14)`
| `java.time.OffsetDateTime` | `"2017-03-14T12:34:56.789Z"`             -> `OffsetDateTime.of(2017, 3, 14, 12, 34, 56, 789_000_000, ZoneOffset.UTC)`
| `java.time.OffsetTime`     | `"12:34:56.789Z"`                        -> `OffsetTime.of(12, 34, 56, 789_000_000, ZoneOffset.UTC)`
| `java.time.Period`         | `"P2M6D"`                                -> `Period.of(0, 2, 6)`
| `java.time.YearMonth`      | `"2017-03"`                              -> `YearMonth.of(2017, 3)`
| `java.time.Year`           | `"2017"`                                 -> `Year.of(2017)`
| `java.time.ZonedDateTime`  | `"2017-03-14T12:34:56.789Z"`             -> `ZonedDateTime.of(2017, 3, 14, 12, 34, 56, 789_000_000, ZoneOffset.UTC)`
| `java.time.ZoneId`         | `"Europe/Berlin"`                        -> `ZoneId.of("Europe/Berlin")`
| `java.time.ZoneOffset`     | `"+02:30"`                               -> `ZoneOffset.ofHoursMinutes(2, 30)`
| `java.util.Currency`       | `"JPY"`                                  -> `Currency.getInstance("JPY")`
| `java.util.Locale`         | `"en-US"`                                -> `Locale.forLanguageTag("en-US")`
| `java.util.UUID`           | `"d043e930-7b3b-48e3-bdbe-5a3ccfb833db"` -> `UUID.fromString("d043e930-7b3b-48e3-bdbe-5a3ccfb833db")`
|===

WARNING: To revert to the old `java.util.Locale` conversion behavior of version 5.12 and
earlier (which called the deprecated `Locale(String)` constructor), you can set the
`junit.jupiter.params.arguments.conversion.locale.format`
<<running-tests-config-params, configuration parameter>> to `iso_639`. However, please
note that this parameter is deprecated and will be removed in a future release.

[[writing-tests-parameterized-tests-argument-conversion-implicit-fallback]]
====== Fallback String-to-Object Conversion

In addition to implicit conversion from strings to the target types listed in the above
table, JUnit Jupiter also provides a fallback mechanism for automatic conversion from a
`String` to a given target type if the target type declares exactly one suitable _factory
method_ or a _factory constructor_ as defined below.

- __factory method__: a non-private, `static` method declared in the target type that
  accepts a single `String` argument and returns an instance of the target type. The name
  of the method can be arbitrary and need not follow any particular convention.
- __factory constructor__: a non-private constructor in the target type that accepts a
  single `String` argument. Note that the target type must be declared as either a
  top-level class or as a `static` nested class.

NOTE: If multiple _factory methods_ are discovered, they will be ignored. If a _factory
method_ and a _factory constructor_ are discovered, the factory method will be used
instead of the constructor.

For example, in the following `@ParameterizedTest` method, the `Book` argument will be
created by invoking the `Book.fromTitle(String)` factory method and passing `"42 Cats"`
as the title of the book.

[source,java,indent=0]
----
include::{testDir}/example/ParameterizedTestDemo.java[tags=implicit_fallback_conversion_example]
----

[source,java,indent=0]
----
include::{testDir}/example/ParameterizedTestDemo.java[tags=implicit_fallback_conversion_example_Book]
----

[[writing-tests-parameterized-tests-argument-conversion-explicit]]
===== Explicit Conversion

Instead of relying on implicit argument conversion, you may explicitly specify an
`ArgumentConverter` to use for a certain parameter using the `@ConvertWith` annotation
like in the following example. Note that an implementation of `ArgumentConverter` must be
declared as either a top-level class or as a `static` nested class.

[source,java,indent=0]
----
include::{testDir}/example/ParameterizedTestDemo.java[tags=explicit_conversion_example]
----

[source,java,indent=0]
----
include::{testDir}/example/ParameterizedTestDemo.java[tags=explicit_conversion_example_ToStringArgumentConverter]
----

If the converter is only meant to convert one type to another, you can extend
`TypedArgumentConverter` to avoid boilerplate type checks.

[source,java,indent=0]
----
include::{testDir}/example/ParameterizedTestDemo.java[tags=explicit_conversion_example_TypedArgumentConverter]
----

Explicit argument converters are meant to be implemented by test and extension authors.
Thus, `junit-jupiter-params` only provides a single explicit argument converter that may
also serve as a reference implementation: `JavaTimeArgumentConverter`. It is used via the
composed annotation `JavaTimeConversionPattern`.

[source,java,indent=0]
----
include::{testDir}/example/ParameterizedTestDemo.java[tags=explicit_java_time_converter]
----

If you wish to implement a custom `ArgumentConverter` that also consumes an annotation
(like `JavaTimeArgumentConverter`), you have the possibility to extend the
`{AnnotationBasedArgumentConverter}` class.

[[writing-tests-parameterized-tests-argument-aggregation]]
==== Argument Aggregation

By default, each _argument_ provided to a `@ParameterizedClass` or `@ParameterizedTest`
corresponds to a single method parameter. Consequently, argument sources which are
expected to supply a large number of arguments can lead to large constructor or method
signatures, respectively.

In such cases, an `{ArgumentsAccessor}` can be used instead of multiple parameters. Using
this API, you can access the provided arguments through a single argument passed to your
test method. In addition, type conversion is supported as discussed in
<<writing-tests-parameterized-tests-argument-conversion-implicit>>.

Besides, you can retrieve the current test invocation index with
`ArgumentsAccessor.getInvocationIndex()`.

[source,java,indent=0]
----
include::{testDir}/example/ParameterizedTestDemo.java[tags=ArgumentsAccessor_example]
----

_An instance of `ArgumentsAccessor` is automatically injected into any parameter of type
`ArgumentsAccessor`._

[[writing-tests-parameterized-tests-argument-aggregation-custom]]
===== Custom Aggregators

Apart from direct access to the arguments of a `@ParameterizedClass` or
`@ParameterizedTest` using an `ArgumentsAccessor`, JUnit Jupiter also supports the usage
of custom, reusable _aggregators_.

To use a custom aggregator, implement the `{ArgumentsAggregator}` interface and register
it via the `@AggregateWith` annotation on a compatible parameter of the
`@ParameterizedClass` or `@ParameterizedTest`. The result of the aggregation will then be
provided as an argument for the corresponding parameter when the parameterized test is
invoked. Note that an implementation of `ArgumentsAggregator` must be declared as either a
top-level class or as a `static` nested class.

[source,java,indent=0]
----
include::{testDir}/example/ParameterizedTestDemo.java[tags=ArgumentsAggregator_example]
----

[source,java,indent=0]
----
include::{testDir}/example/ParameterizedTestDemo.java[tags=ArgumentsAggregator_example_PersonAggregator]
----

If you find yourself repeatedly declaring `@AggregateWith(MyTypeAggregator.class)` for
multiple parameterized classes or methods across your codebase, you may wish to create a
custom _composed annotation_ such as `@CsvToMyType` that is meta-annotated with
`@AggregateWith(MyTypeAggregator.class)`. The following example demonstrates this in
action with a custom `@CsvToPerson` annotation.

[source,java,indent=0]
----
include::{testDir}/example/ParameterizedTestDemo.java[tags=ArgumentsAggregator_with_custom_annotation_example]
----

[source,java,indent=0]
----
include::{testDir}/example/ParameterizedTestDemo.java[tags=ArgumentsAggregator_with_custom_annotation_example_CsvToPerson]
----


[[writing-tests-parameterized-tests-display-names]]
==== Customizing Display Names

By default, the display name of a parameterized class or test invocation contains the
invocation index and the `String` representation of all arguments for that specific
invocation. Each argument is preceded by its parameter name (unless the argument is only
available via an `ArgumentsAccessor` or `ArgumentAggregator`), if the parameter name is
present in the bytecode (for Java, test code must be compiled with the `-parameters`
compiler flag; for Kotlin, with `-java-parameters`).

However, you can customize invocation display names via the `name` attribute of the
`@ParameterizedClass` or `@ParameterizedTest` annotation as in the following example.

======
[source,java,indent=0]
----
include::{testDir}/example/ParameterizedTestDemo.java[tags=custom_display_names]
----

When executing the above method using the `ConsoleLauncher` you will see output similar to
the following.

....
Display name of container ✔
├─ 1 ==> the rank of 'apple' is 1 ✔
├─ 2 ==> the rank of 'banana' is 2 ✔
└─ 3 ==> the rank of 'lemon, lime' is 3 ✔
....
======

[NOTE]
====
Please note that `name` is a `MessageFormat` pattern. Thus, a single quote (`'`) needs to
be represented as a doubled single quote (`''`) in order to be displayed.
====

The following placeholders are supported within custom display names.

[cols="20,80"]
|===
| Placeholder                              | Description

| `\{displayName}`                         | the display name of the method
| `\{index}`                               | the current invocation index (1-based)
| `\{arguments}`                           | the complete, comma-separated arguments list
| `\{argumentsWithNames}`                  | the complete, comma-separated arguments list with parameter names
| `\{argumentSetName}`                     | the name of the argument set
| `\{argumentSetNameOrArgumentsWithNames}` | `\{argumentSetName}` or `\{argumentsWithNames}`, depending on how the arguments are supplied
| `\{0}`, `\{1}`, ...                      | an individual argument
|===

NOTE: When including arguments in display names, their string representations are truncated
if they exceed the configured maximum length. The limit is configurable via the
`junit.jupiter.params.displayname.argument.maxlength` configuration parameter and defaults
to 512 characters.

When using `@MethodSource`, `@FieldSource`, or `@ArgumentsSource`, you can provide custom
names for individual arguments or custom names for entire sets of arguments.

Use the `{Named}` API to provide a custom name for an individual argument, and the custom
name will be used if the argument is included in the invocation display name, like in the
example below.

======
[source,java,indent=0]
----
include::{testDir}/example/ParameterizedTestDemo.java[tags=named_arguments]
----

When executing the above method using the `ConsoleLauncher` you will see output similar to
the following.

....
A parameterized test with named arguments ✔
├─ 1: An important file ✔
└─ 2: Another file ✔
....
======

[NOTE]
====
Note that `arguments(Object...)` is a static factory method defined in the
`org.junit.jupiter.params.provider.Arguments` interface.

Similarly, `named(String, Object)` is a static factory method defined in the
`org.junit.jupiter.api.Named` interface.
====

Use the `ArgumentSet` API to provide a custom name for the entire set of arguments, and
the custom name will be used as the display name, like in the example below.

======
[source,java,indent=0]
----
include::{testDir}/example/ParameterizedTestDemo.java[tags=named_argument_set]
----

When executing the above method using the `ConsoleLauncher` you will see output similar to
the following.

....
A parameterized test with named argument sets ✔
├─ [1] Important files ✔
└─ [2] Other files ✔
....
======

[NOTE]
====
Note that `argumentSet(String, Object...)` is a static factory method defined in the
`org.junit.jupiter.params.provider.Arguments` interface.
====

If you'd like to set a default name pattern for all parameterized classes and tests in
your project, you can declare the `junit.jupiter.params.displayname.default` configuration
parameter in the `junit-platform.properties` file as demonstrated in the following example (see
<<running-tests-config-params>> for other options).

[source,properties,indent=0]
----
junit.jupiter.params.displayname.default = {index}
----

The display name for a parameterized class or test is determined according to the
following precedence rules:

1. `name` attribute in `@ParameterizedClass` or `@ParameterizedTest`, if present
2. value of the `junit.jupiter.params.displayname.default` configuration parameter, if present
3. `DEFAULT_DISPLAY_NAME` constant defined in
   `org.junit.jupiter.params.ParameterizedInvocationConstants`

[[writing-tests-parameterized-tests-lifecycle-interop]]
==== Lifecycle and Interoperability

[[writing-tests-parameterized-tests-lifecycle-interop-methods]]
===== Parameterized Tests

Each invocation of a parameterized test has the same lifecycle as a regular `@Test`
method. For example, `@BeforeEach` methods will be executed before each invocation.
Similar to <<writing-tests-dynamic-tests>>, invocations will appear one by one in the
test tree of an IDE. You may at will mix regular `@Test` methods and `@ParameterizedTest`
methods within the same test class.

You may use `ParameterResolver` extensions with `@ParameterizedTest` methods. However,
method parameters that are resolved by argument sources need to come first in the
parameter list. Since a test class may contain regular tests as well as parameterized
tests with different parameter lists, values from argument sources are not resolved for
lifecycle methods (e.g. `@BeforeEach`) and test class constructors.

[source,java,indent=0]
----
include::{testDir}/example/ParameterizedTestDemo.java[tags=ParameterResolver_example]
----

[[writing-tests-parameterized-tests-lifecycle-interop-classes]]
===== Parameterized Classes

Each invocation of a parameterized class has the same lifecycle as a regular test class.
For example, `@BeforeAll` methods will be executed _once_ before all invocations and
`@BeforeEach` methods will be executed before each _test method_ invocation. Similar to
<<writing-tests-dynamic-tests>>, invocations will appear one by one in the test tree of an
IDE.

You may use `ParameterResolver` extensions with `@ParameterizedClass` constructors.
However, if constructor injection is used, constructor parameters that are resolved by
argument sources need to come first in the parameter list. Values from argument sources
are not resolved for regular lifecycle methods (e.g. `@BeforeEach`).

In addition to regular lifecycle methods, parameterized classes may declare
`{BeforeParameterizedClassInvocation}` and `{AfterParameterizedClassInvocation}` lifecycle
methods that are called once before/after each invocation of the parameterized class.
These methods must be `static` unless the parameterized class is configured to use
`@TestInstance(Lifecycle.PER_CLASS)` (see <<writing-tests-test-instance-lifecycle>>).

These lifecycle methods may optionally declare parameters that are resolved depending on
the setting of the `injectArguments` annotation attribute. If it is set to `false`, the
parameters must be resolved by other registered {ParameterResolver} extensions. If the
attribute is set to `true` (the default), the method may declare parameters that match the
arguments of the parameterized class (see the Javadoc of
`{BeforeParameterizedClassInvocation}` and `{AfterParameterizedClassInvocation}` for
details). This may, for example, be used to initialize the used arguments as demonstrated
by the following example.

[source,java,indent=0]
.Using parameterized class lifecycle methods
----
include::{testRelease21Dir}/example/ParameterizedLifecycleDemo.java[tags=example]
----
<1> Initialization of the argument _before_ each invocation of the parameterized class
<2> Usage of the previously initialized argument in a test method
<3> Validation and cleanup of the argument _after_ each invocation of the parameterized
    class

[[writing-tests-class-templates]]
=== Class Templates

A `{ClassTemplate}` is not a regular test class but rather a template for the contained
test cases. As such, it is designed to be invoked multiple times depending on invocation
contexts returned by the registered providers. Thus, it must be used in conjunction with a
registered `{ClassTemplateInvocationContextProvider}` extension.
Each invocation of a class template behaves like the execution of a regular test class
with full support for the same lifecycle callbacks and extensions. Please refer to
<<extensions-class-templates>> for usage examples.

NOTE: <<writing-tests-parameterized-tests, Parameterized Classes>> are a built-in
specialization of class templates.

[[writing-tests-test-templates]]
=== Test Templates

A `{TestTemplate}` method is not a regular test case but rather a template for a test
case. As such, it is designed to be invoked multiple times depending on the number of
invocation contexts returned by the registered providers. Thus, it must be used in
conjunction with a registered `{TestTemplateInvocationContextProvider}` extension. Each
invocation of a test template method behaves like the execution of a regular `@Test`
method with full support for the same lifecycle callbacks and extensions. Please refer to
<<extensions-test-templates>> for usage examples.

NOTE: <<writing-tests-repeated-tests>> and
<<writing-tests-parameterized-tests, Parameterized Tests>> are built-in specializations of
test templates.

[[writing-tests-dynamic-tests]]
=== Dynamic Tests

The standard `@Test` annotation in JUnit Jupiter described in
<<writing-tests-annotations>> is very similar to the `@Test` annotation in JUnit 4. Both
describe methods that implement test cases. These test cases are static in the sense that
they are fully specified at compile time, and their behavior cannot be changed by
anything happening at runtime. _Assumptions provide a basic form of dynamic behavior but
are intentionally rather limited in their expressiveness._

In addition to these standard tests a completely new kind of test programming model has
been introduced in JUnit Jupiter. This new kind of test is a _dynamic test_ which is
generated at runtime by a factory method that is annotated with `@TestFactory`.

In contrast to `@Test` methods, a `@TestFactory` method is not itself a test case but
rather a factory for test cases. Thus, a dynamic test is the product of a factory.
Technically speaking, a `@TestFactory` method must return a single `DynamicNode` or a
_stream_ of `DynamicNode` instances or any of its subclasses. In this context, a "stream"
is anything that JUnit can reliably convert into a `Stream`, such as `Stream`,
`Collection`, `Iterator`, `Iterable`, an array of objects, or any type that provides an
`iterator(): Iterator` method (such as, for example, a `kotlin.sequences.Sequence`).

Instantiable subclasses of `DynamicNode` are `DynamicContainer` and `DynamicTest`.
`DynamicContainer` instances are composed of a _display name_ and a list of dynamic child
nodes, enabling the creation of arbitrarily nested hierarchies of dynamic nodes.
`DynamicTest` instances will be executed lazily, enabling dynamic and even
non-deterministic generation of test cases.

Any `Stream` returned by a `@TestFactory` will be properly closed by calling
`stream.close()`, making it safe to use a resource such as `Files.lines()`.

As with `@Test` methods, `@TestFactory` methods must not be `private` or `static` and may
optionally declare parameters to be resolved by `ParameterResolvers`.

A `DynamicTest` is a test case generated at runtime. It is composed of a _display name_
and an `Executable`. `Executable` is a `@FunctionalInterface` which means that the
implementations of dynamic tests can be provided as _lambda expressions_ or _method
references_.

.Dynamic Test Lifecycle
WARNING: The execution lifecycle of a dynamic test is quite different than it is for a
standard `@Test` case. Specifically, there are no lifecycle callbacks for individual
dynamic tests. This means that `@BeforeEach` and `@AfterEach` methods and their
corresponding extension callbacks are executed for the `@TestFactory` method but not for
each _dynamic test_. In other words, if you access fields from the test instance within a
lambda expression for a dynamic test, those fields will not be reset by callback methods
or extensions between the execution of individual dynamic tests generated by the same
`@TestFactory` method.

[[writing-tests-dynamic-tests-examples]]
==== Dynamic Test Examples

The following `DynamicTestsDemo` class demonstrates several examples of test factories
and dynamic tests.

The first method returns an invalid return type and will cause a warning to be reported by
JUnit during test discovery. Such methods are not executed.

The next six methods demonstrate the generation of a `Collection`, `Iterable`, `Iterator`,
array, or `Stream` of `DynamicTest` instances. Most of these examples do not really
exhibit dynamic behavior but merely demonstrate the supported return types in principle.
However, `dynamicTestsFromStream()` and `dynamicTestsFromIntStream()` demonstrate how to
generate dynamic tests for a given set of strings or a range of input numbers.

The next method is truly dynamic in nature. `generateRandomNumberOfTests()` implements an
`Iterator` that generates random numbers, a display name generator, and a test executor
and then provides all three to `DynamicTest.stream()`. Although the non-deterministic
behavior of `generateRandomNumberOfTests()` is of course in conflict with test
repeatability and should thus be used with care, it serves to demonstrate the
expressiveness and power of dynamic tests.

The next method is similar to `generateRandomNumberOfTests()` in terms of flexibility;
however, `dynamicTestsFromStreamFactoryMethod()` generates a stream of dynamic tests from
an existing `Stream` via the `DynamicTest.stream()` factory method.

For demonstration purposes, the `dynamicNodeSingleTest()` method generates a single
`DynamicTest` instead of a stream, and the `dynamicNodeSingleContainer()` method generates
a nested hierarchy of dynamic tests utilizing `DynamicContainer`.

[source,java]
----
include::{testDir}/example/DynamicTestsDemo.java[tags=user_guide]
----

[[writing-tests-dynamic-tests-named-support]]
==== Dynamic Tests and Named

In some cases, it can be more natural to specify inputs together with a descriptive name
using the {Named} API and the corresponding `stream()` factory methods on `DynamicTest` as
shown in the first example below. The second example takes it one step further and allows
to provide the code block that should be executed by implementing the `Executable`
interface along with `Named` via the `NamedExecutable` base class.

[source,java]
----
include::{testRelease21Dir}/example/DynamicTestsNamedDemo.java[tags=user_guide]
----

[[writing-tests-dynamic-tests-uri-test-source]]
==== URI Test Sources for Dynamic Tests

The JUnit Platform provides `TestSource`, a representation of the source of a test or
container used to navigate to its location by IDEs and build tools.

The `TestSource` for a dynamic test or dynamic container can be constructed from a
`java.net.URI` which can be supplied via the `DynamicTest.dynamicTest(String, URI,
Executable)` or `DynamicContainer.dynamicContainer(String, URI, Stream)` factory method,
respectively. The `URI` will be converted to one of the following `TestSource`
implementations.

`ClasspathResourceSource` ::
  If the `URI` contains the `classpath` scheme -- for example,
  `classpath:/test/foo.xml?line=20,column=2`.

`DirectorySource` ::
  If the `URI` represents a directory present in the file system.

`FileSource` ::
  If the `URI` represents a file present in the file system.

`MethodSource` ::
  If the `URI` contains the `method` scheme and the fully qualified method name (FQMN) --
  for example, `method:org.junit.Foo#bar(java.lang.String, java.lang.String[])`. Please
  refer to the Javadoc for `{DiscoverySelectors}.{DiscoverySelectors_selectMethod}` for the
  supported formats for a FQMN.

`ClassSource` ::
  If the `URI` contains the `class` scheme and the fully qualified class name --
  for example, `class:org.junit.Foo?line=42`.

`UriSource` ::
  If none of the above `TestSource` implementations are applicable.


[[writing-tests-declarative-timeouts]]
=== Timeouts

The `@Timeout` annotation allows one to declare that a test, test factory, test template,
or lifecycle method should fail if its execution time exceeds a given duration. The time
unit for the duration defaults to seconds but is configurable.

The following example shows how `@Timeout` is applied to lifecycle and test methods.

[source,java]
----
include::{testDir}/example/TimeoutDemo.java[tags=user_guide]
----

To apply the same timeout to all test methods within a test class and all of its `@Nested`
classes, you can declare the `@Timeout` annotation at the class level. It will then be
applied to all test, test factory, and test template methods within that class and its
`@Nested` classes unless overridden by a `@Timeout` annotation on a specific method or
`@Nested` class. Please note that `@Timeout` annotations declared at the class level are
not applied to lifecycle methods.

Declaring `@Timeout` on a `@TestFactory` method checks that the factory method returns
within the specified duration but does not verify the execution time of each individual
`DynamicTest` generated by the factory. Please use
`assertTimeout()` or `assertTimeoutPreemptively()` for that purpose.

If `@Timeout` is present on a `@TestTemplate` method — for example, a `@RepeatedTest` or
`@ParameterizedTest` — each invocation will have the given timeout applied to it.

[[writing-tests-declarative-timeouts-thread-mode]]
==== Thread mode

The timeout can be applied using one of the following three thread modes: `SAME_THREAD`,
`SEPARATE_THREAD`, or `INFERRED`.

When `SAME_THREAD` is used, the execution of the annotated method proceeds in the main
thread of the test. If the timeout is exceeded, the main thread is interrupted from
another thread. This is done to ensure interoperability with frameworks such as Spring
that make use of mechanisms that are sensitive to the currently running thread — for
example, `ThreadLocal` transaction management.

On the contrary when `SEPARATE_THREAD` is used, like the `assertTimeoutPreemptively()`
assertion, the execution of the annotated method proceeds in a separate thread, this
can lead to undesirable side effects, see <<writing-tests-assertions-preemptive-timeouts>>.

When `INFERRED` (default) thread mode is used, the thread mode is resolved via the
`junit.jupiter.execution.timeout.thread.mode.default` configuration parameter. If the
provided configuration parameter is invalid or not present then `SAME_THREAD` is used as
fallback.

[[writing-tests-declarative-timeouts-default-timeouts]]
==== Default Timeouts

The following <<running-tests-config-params, configuration parameters>> can be used to
specify default timeouts for all methods of a certain category unless they or an enclosing
test class is annotated with `@Timeout`:

`junit.jupiter.execution.timeout.default`::
    Default timeout for all testable and lifecycle methods
`junit.jupiter.execution.timeout.testable.method.default`::
    Default timeout for all testable methods
`junit.jupiter.execution.timeout.test.method.default`::
    Default timeout for `@Test` methods
`junit.jupiter.execution.timeout.testtemplate.method.default`::
    Default timeout for `@TestTemplate` methods
`junit.jupiter.execution.timeout.testfactory.method.default`::
    Default timeout for `@TestFactory` methods
`junit.jupiter.execution.timeout.lifecycle.method.default`::
    Default timeout for all lifecycle methods
`junit.jupiter.execution.timeout.beforeall.method.default`::
    Default timeout for `@BeforeAll` methods
`junit.jupiter.execution.timeout.beforeeach.method.default`::
    Default timeout for `@BeforeEach` methods
`junit.jupiter.execution.timeout.aftereach.method.default`::
    Default timeout for `@AfterEach` methods
`junit.jupiter.execution.timeout.afterall.method.default`::
    Default timeout for `@AfterAll` methods

More specific configuration parameters override less specific ones. For example,
`junit.jupiter.execution.timeout.test.method.default` overrides
`junit.jupiter.execution.timeout.testable.method.default` which overrides
`junit.jupiter.execution.timeout.default`.

The values of such configuration parameters must be in the following, case-insensitive
format: `<number> [ns|μs|ms|s|m|h|d]`. The space between the number and the unit may be
omitted. Specifying no unit is equivalent to using seconds.

.Example timeout configuration parameter values
[cols="20,80"]
|===
| Parameter value | Equivalent annotation

| `42`            | `@Timeout(42)`
| `42 ns`         | `@Timeout(value = 42, unit = NANOSECONDS)`
| `42 μs`         | `@Timeout(value = 42, unit = MICROSECONDS)`
| `42 ms`         | `@Timeout(value = 42, unit = MILLISECONDS)`
| `42 s`          | `@Timeout(value = 42, unit = SECONDS)`
| `42 m`          | `@Timeout(value = 42, unit = MINUTES)`
| `42 h`          | `@Timeout(value = 42, unit = HOURS)`
| `42 d`          | `@Timeout(value = 42, unit = DAYS)`
|===


[[writing-tests-declarative-timeouts-polling]]
==== Using @Timeout for Polling Tests

When dealing with asynchronous code, it is common to write tests that poll while waiting
for something to happen before performing any assertions. In some cases you can rewrite
the logic to use a `CountDownLatch` or another synchronization mechanism, but sometimes
that is not possible — for example, if the subject under test sends a message to a channel
in an external message broker and assertions cannot be performed until the message has
been successfully sent through the channel. Asynchronous tests like these require some
form of timeout to ensure they don't hang the test suite by executing indefinitely, as
would be the case if an asynchronous message never gets successfully delivered.

By configuring a timeout for an asynchronous test that polls, you can ensure that the test
does not execute indefinitely. The following example demonstrates how to achieve this with
JUnit Jupiter's `@Timeout` annotation. This technique can be used to implement "poll
until" logic very easily.

[source,java]
----
include::{testDir}/example/PollingTimeoutDemo.java[tags=user_guide,indent=0]
----

NOTE: If you need more control over polling intervals and greater flexibility with
asynchronous tests, consider using a dedicated library such as
link:https://github.com/awaitility/awaitility[Awaitility].


[[writing-tests-declarative-timeouts-debugging]]
==== Debugging Timeouts

Registered <<extensions-preinterrupt-callback>> extensions are called prior to invoking
`Thread.interrupt()` on the thread that is executing the timed out method. This allows to
inspect the application state and output additional information that might be helpful for
diagnosing the cause of a timeout.


[[writing-tests-declarative-timeouts-debugging-thread-dump]]
===== Thread Dump on Timeout

JUnit registers a default implementation of the <<extensions-preinterrupt-callback>>
extension point that dumps the stacks of all threads to `System.out` if enabled by setting
the `junit.jupiter.execution.timeout.threaddump.enabled`
<<running-tests-config-params, configuration parameter>> to `true`.


[[writing-tests-declarative-timeouts-mode]]
==== Disable @Timeout Globally

When stepping through your code in a debug session, a fixed timeout limit may influence
the result of the test, e.g. mark the test as failed although all assertions were met.

JUnit Jupiter supports the `junit.jupiter.execution.timeout.mode` configuration parameter
to configure when timeouts are applied. There are three modes: `enabled`, `disabled`,
and `disabled_on_debug`. The default mode is `enabled`.
A VM runtime is considered to run in debug mode when one of its input parameters starts
with `-agentlib:jdwp` or `-Xrunjdwp`.
This heuristic is queried by the `disabled_on_debug` mode.


[[writing-tests-parallel-execution]]
=== Parallel Execution

By default, JUnit Jupiter tests are run sequentially in a single thread. Running tests in
parallel -- for example, to speed up execution -- is available as an opt-in feature since
version 5.3. To enable parallel execution, set the
`junit.jupiter.execution.parallel.enabled` configuration parameter to `true` -- for
example, in `junit-platform.properties` (see <<running-tests-config-params>> for other
options).

Please note that enabling this property is only the first step required to execute tests
in parallel. If enabled, test classes and methods will still be executed sequentially by
default. Whether or not a node in the test tree is executed concurrently is controlled by
its execution mode. The following two modes are available.

`SAME_THREAD`::
  Force execution in the same thread used by the parent. For example, when used on a test
  method, the test method will be executed in the same thread as any `@BeforeAll` or
  `@AfterAll` methods of the containing test class.

`CONCURRENT`::
  Execute concurrently unless a resource lock forces execution in the same thread.

By default, nodes in the test tree use the `SAME_THREAD` execution mode. You can change
the default by setting the `junit.jupiter.execution.parallel.mode.default` configuration
parameter. Alternatively, you can use the `{Execution}` annotation to change the
execution mode for the annotated element and its subelements (if any) which allows you to
activate parallel execution for individual test classes, one by one.

[source,properties]
.Configuration parameters to execute all tests in parallel
----
junit.jupiter.execution.parallel.enabled = true
junit.jupiter.execution.parallel.mode.default = concurrent
----

The default execution mode is applied to all nodes of the test tree with a few notable
exceptions, namely test classes that use the `Lifecycle.PER_CLASS` mode or a
`{MethodOrderer}`. In the former case, test authors have to ensure that the test class is
thread-safe; in the latter, concurrent execution might conflict with the configured
execution order. Thus, in both cases, test methods in such test classes are only executed
concurrently if the `@Execution(CONCURRENT)` annotation is present on the test class or
method.

When parallel execution is enabled and a default `{ClassOrderer}` is registered (see
<<writing-tests-test-execution-order-classes>> for details), top-level test classes will
initially be sorted accordingly and scheduled in that order. However, they are not
guaranteed to be started in exactly that order since the threads they are executed on are
not controlled directly by JUnit.

All nodes of the test tree that are configured with the `CONCURRENT` execution mode will
be executed fully in parallel according to the provided
<<writing-tests-parallel-execution-config, configuration>> while observing the
declarative <<writing-tests-parallel-execution-synchronization, synchronization>>
mechanism. Please note that <<running-tests-capturing-output>> needs to be enabled
separately.

In addition, you can configure the default execution mode for top-level classes by setting
the `junit.jupiter.execution.parallel.mode.classes.default` configuration parameter. By
combining both configuration parameters, you can configure classes to run in parallel but
their methods in the same thread:

[source,properties]
.Configuration parameters to execute top-level classes in parallel but methods in same thread
----
junit.jupiter.execution.parallel.enabled = true
junit.jupiter.execution.parallel.mode.default = same_thread
junit.jupiter.execution.parallel.mode.classes.default = concurrent
----

The opposite combination will run all methods within one class in parallel, but top-level
classes will run sequentially:

[source,properties]
.Configuration parameters to execute top-level classes sequentially but their methods in parallel
----
junit.jupiter.execution.parallel.enabled = true
junit.jupiter.execution.parallel.mode.default = concurrent
junit.jupiter.execution.parallel.mode.classes.default = same_thread
----

The following diagram illustrates how the execution of two top-level test classes `A` and
`B` with two test methods per class behaves for all four combinations of
`junit.jupiter.execution.parallel.mode.default` and
`junit.jupiter.execution.parallel.mode.classes.default` (see labels in first column).

////
Source: https://mermaid-js.github.io/mermaid-live-editor/edit#pako:eNqFlE1u2zAQha9CEChio7IQKfVGXfUH_QEatICyKAIBwYQaW0QkUiDHhV3X2x4gvWFPUlKUbTmpEq2kN2-GHx403HKhS-QZn81mhSqlbWvYXDopY0I3LQgqVFcq1BIUuS_mnhIIP2jTALHvQYG1tL3ywgaJpLj7rAjND6hZsteoRvb39x9GlUEoLfvltMZL9_4M77EoSGrFJhYavAm-iA0-psH3Jia0lEymLANrk4idR_tjQintS2nEYOE4WLClwfP22H7b6QeP818MPWnvOcwJ_ldPAwutxMoYVPQ_XjHOKwa8YoT3tP0EUwww-_YHmEey52IV47EKH8dDhEAnBmmKR4mnvScdeNLnMJ8MU4yHKcQ45XiGgy4e8Qbdby1LtyNbby04VdhgwTP3qnBFBuqCR6EUdsSVtmFqwWtc0DcoS6mWXk_TebQv3YL5CK1Xk_ODuDSy_CIV5gRm2DiwuL5PKJdVd9DFUV9oRbn82aElc6_uogHxuzwP0DGBvbvCtcs17tO-6vZyy_yI2QIaWW8ydva1RcVyUPbsdahYNz1L5u2a7VjsSVnst5yRG-a6--sjU1rhqSNTVM1EJetykqqXyfSRueCF2rmwYUU63yjBMzIrjPiq9XfNewlLAw3PFlBbp2IpSZvLcHN1F1jEW1DXWu89u3-YPX1X

---
displayMode: compact
---

gantt
    dateFormat X
    axisFormat %s
    tickInterval 1
    title ↓ threads | time →

    section (same_thread, same_thread)
    A.test1() :ass1, 0, 1
    A.test2() :ass2, after ass1, 2
    B.test1() :bss1, after ass2, 3
    B.test2() :bss2, after bss1, 4

    section (same_thread, concurrent)
    A.test1() :asc1, 0, 1
    A.test2() :asc2, after asc1, 2
    B.test1() :bsc1, 0, 1
    B.test2() :bsc2, after bsc1, 2

    section (concurrent, same_thread)
    A.test1() :acs1, 0, 1
    A.test2() :acs2, 0, 1
    B.test1() :bcs1, after acs1, 2
    B.test2() :bcs2, after acs2, 2

    section (concurrent, concurrent)
    A.test1() :acc1, 0, 1
    A.test2() :acc2, 0, 1
    B.test1() :bcc1, 0, 1
    B.test2() :bcc2, 0, 1

////
image::writing-tests_execution_mode.svg[caption='',title='Default execution mode configuration combinations']

If the `junit.jupiter.execution.parallel.mode.classes.default` configuration parameter is
not explicitly set, the value for `junit.jupiter.execution.parallel.mode.default` will be
used instead.

[[writing-tests-parallel-execution-config]]
==== Configuration

Properties such as the desired parallelism and the maximum pool size can be configured
using a `{ParallelExecutionConfigurationStrategy}`. The JUnit Platform provides two
implementations out of the box: `dynamic` and `fixed`. Alternatively, you may implement a
`custom` strategy.

To select a strategy, set the `junit.jupiter.execution.parallel.config.strategy`
configuration parameter to one of the following options.

`dynamic`::
  Computes the desired parallelism based on the number of available processors/cores
  multiplied by the `junit.jupiter.execution.parallel.config.dynamic.factor`
  configuration parameter (defaults to `1`).
  The optional `junit.jupiter.execution.parallel.config.dynamic.max-pool-size-factor`
  configuration parameter can be used to limit the maximum number of threads.

`fixed`::
  Uses the mandatory `junit.jupiter.execution.parallel.config.fixed.parallelism`
  configuration parameter as the desired parallelism.
  The optional `junit.jupiter.execution.parallel.config.fixed.max-pool-size`
  configuration parameter can be used to limit the maximum number of threads.

`custom`::
  Allows you to specify a custom `{ParallelExecutionConfigurationStrategy}`
  implementation via the mandatory `junit.jupiter.execution.parallel.config.custom.class`
  configuration parameter to determine the desired configuration.

If no configuration strategy is set, JUnit Jupiter uses the `dynamic` configuration
strategy with a factor of `1`. Consequently, the desired parallelism will be equal to the
number of available processors/cores.

.Parallelism alone does not imply maximum number of concurrent threads
NOTE: By default JUnit Jupiter does not guarantee that the number of concurrently
executing tests will not exceed the configured parallelism. For example, when using one
of the synchronization mechanisms described in the next section, the `ForkJoinPool` that
is used behind the scenes may spawn additional threads to ensure execution continues with
sufficient parallelism.
If you require such guarantees, with Java 9+, it is possible to limit the maximum number
of concurrent threads by controlling the maximum pool size of the `dynamic`, `fixed` and
`custom` strategies.

[[writing-tests-parallel-execution-config-properties]]
===== Relevant properties

The following table lists relevant properties for configuring parallel execution. See
<<running-tests-config-params>> for details on how to set such properties.

[cols="d,d,a,d"]
|===
|Property |Description |Supported Values |Default Value

| ```junit.jupiter.execution.parallel.enabled```
| Enable parallel test execution
|
  * `true`
  * `false`
| ```false```

| ```junit.jupiter.execution.parallel.mode.default```
| Default execution mode of nodes in the test tree
|
  * `concurrent`
  * `same_thread`
| ```same_thread```

| ```junit.jupiter.execution.parallel.mode.classes.default```
| Default execution mode of top-level classes
|
  * `concurrent`
  * `same_thread`
| ```same_thread```

| ```junit.jupiter.execution.parallel.config.strategy```
| Execution strategy for desired parallelism and maximum pool size
|
  * `dynamic`
  * `fixed`
  * `custom`
| ```dynamic```

| ```junit.jupiter.execution.parallel.config.dynamic.factor```
| Factor to be multiplied by the number of available processors/cores to determine the
  desired parallelism for the ```dynamic``` configuration strategy
| a positive decimal number
| ```1.0```

| ```junit.jupiter.execution.parallel.config.dynamic.max-pool-size-factor```
| Factor to be multiplied by the number of available processors/cores and the value of
  `junit.jupiter.execution.parallel.config.dynamic.factor` to determine the desired
  parallelism for the ```dynamic``` configuration strategy
| a positive decimal number, must be greater than or equal to `1.0`
| 256 + the value of `junit.jupiter.execution.parallel.config.dynamic.factor` multiplied
  by the number of available processors/cores

| ```junit.jupiter.execution.parallel.config.dynamic.saturate```
| Disable saturation of the underlying fork-join pool for the ```dynamic``` configuration
strategy
|
* `true`
* `false`
| ```true```

| ```junit.jupiter.execution.parallel.config.fixed.parallelism```
| Desired parallelism for the ```fixed``` configuration strategy
| a positive integer
| no default value

| ```junit.jupiter.execution.parallel.config.fixed.max-pool-size```
| Desired maximum pool size of the underlying fork-join pool for the ```fixed```
  configuration strategy
| a positive integer, must be greater than or equal to `junit.jupiter.execution.parallel.config.fixed.parallelism`
| 256 + the value of `junit.jupiter.execution.parallel.config.fixed.parallelism`

| ```junit.jupiter.execution.parallel.config.fixed.saturate```
| Disable saturation of the underlying fork-join pool for the ```fixed``` configuration
  strategy
|
  * `true`
  * `false`
| ```true```

| ```junit.jupiter.execution.parallel.config.custom.class```
| Fully qualified class name of the _ParallelExecutionConfigurationStrategy_ to be
  used for the ```custom``` configuration strategy
| for example, _org.example.CustomStrategy_
| no default value
|===

[[writing-tests-parallel-execution-synchronization]]
==== Synchronization

In addition to controlling the execution mode using the `{Execution}` annotation, JUnit
Jupiter provides another annotation-based declarative synchronization mechanism. The
`{ResourceLock}` annotation allows you to declare that a test class or method uses a
specific shared resource that requires synchronized access to ensure reliable test
execution. The shared resource is identified by a unique name which is a `String`. The
name can be user-defined or one of the predefined constants in `{Resources}`:
`SYSTEM_PROPERTIES`, `SYSTEM_OUT`, `SYSTEM_ERR`, `LOCALE`, or `TIME_ZONE`.

In addition to declaring these shared resources statically, the `{ResourceLock}`
annotation has a `providers` attribute that allows registering implementations of the
`{ResourceLocksProvider}` interface that can add shared resources dynamically at runtime.
Note that resources declared statically with `{ResourceLock}` annotation are combined with
resources added dynamically by `{ResourceLocksProvider}` implementations.

If the tests in the following example were run in parallel _without_ the use of
`{ResourceLock}`, they would be _flaky_. Sometimes they would pass, and at other times they
would fail due to the inherent race condition of writing and then reading the same JVM
System Property.

When access to shared resources is declared using the `{ResourceLock}` annotation, the
JUnit Jupiter engine uses this information to ensure that no conflicting tests are run in
parallel. This guarantee extends to lifecycle methods of a test class or method. For
example, if a test method is annotated with a `{ResourceLock}` annotation, the "lock" will
be acquired before any `@BeforeEach` methods are executed and released after all
`@AfterEach` methods have been executed.

[NOTE]
.Running tests in isolation
====
If most of your test classes can be run in parallel without any synchronization but you
have some test classes that need to run in isolation, you can mark the latter with the
`{Isolated}` annotation. Tests in such classes are executed sequentially without any other
tests running at the same time.
====

In addition to the `String` that uniquely identifies the shared resource, you may specify
an access mode. Two tests that require `READ` access to a shared resource may run in
parallel with each other but not while any other test that requires `READ_WRITE` access
to the same shared resource is running.

[source,java]
.Declaring shared resources "statically" with `{ResourceLock}` annotation
----
include::{testDir}/example/sharedresources/StaticSharedResourcesDemo.java[tags=user_guide]
----

[source,java]
.Adding shared resources "dynamically" with `{ResourceLocksProvider}` implementation
----
include::{testDir}/example/sharedresources/DynamicSharedResourcesDemo.java[tags=user_guide]
----

Also, "static" shared resources can be declared for _direct_ child nodes via the `target`
attribute in the `{ResourceLock}` annotation, the attribute accepts a value from
the `{ResourceLockTarget}` enum.

Specifying `target = CHILDREN` in a class-level `{ResourceLock}` annotation
has the same semantics as adding an annotation with the same `value` and `mode`
to each test method and nested test class declared in this class.

This may improve parallelization when a test class declares a `READ` lock,
but only a few methods hold a `READ_WRITE` lock.

Tests in the following example would run in the `SAME_THREAD` if the `{ResourceLock}`
didn't have `target = CHILDREN`. This is because the test class declares a `READ`
shared resource, but one test method holds a `READ_WRITE` lock,
which would force the `SAME_THREAD` execution mode for all the test methods.

[source,java]
.Declaring shared resources for child nodes with `target` attribute
----
include::{testDir}/example/sharedresources/ChildrenSharedResourcesDemo.java[tags=user_guide]
----


[[writing-tests-built-in-extensions]]
=== Built-in Extensions

While the JUnit team encourages reusable extensions to be packaged and maintained in
separate libraries, JUnit Jupiter includes a few user-facing extension implementations
that are considered so generally useful that users shouldn't have to add another
dependency.

[[writing-tests-built-in-extensions-TempDirectory]]
==== The @TempDir Extension

The built-in `{TempDirectory}` extension is used to create and clean up a temporary
directory for an individual test or all tests in a test class. It is registered by
default. To use it, annotate a non-final, unassigned field of type `java.nio.file.Path` or
`java.io.File` with `{TempDir}` or add a parameter of type `java.nio.file.Path` or
`java.io.File` annotated with `@TempDir` to a test class constructor, lifecycle method, or
test method.

For example, the following test declares a parameter annotated with `@TempDir` for a
single test method, creates and writes to a file in the temporary directory, and checks
its content.

[source,java,indent=0]
.A test method that requires a temporary directory
----
include::{testDir}/example/TempDirectoryDemo.java[tags=user_guide_parameter_injection]
----

You can inject multiple temporary directories by specifying multiple annotated parameters.

[source,java,indent=0]
.A test method that requires multiple temporary directories
----
include::{testDir}/example/TempDirectoryDemo.java[tags=user_guide_multiple_directories]
----

WARNING: To revert to the old behavior of using a single temporary directory for the
entire test class or method (depending on which level the annotation is used), you can set
the `junit.jupiter.tempdir.scope` configuration parameter to `per_context`. However,
please note that this option is deprecated and will be removed in a future release.

The following example stores a _shared_ temporary directory in a `static` field. This
allows the same `sharedTempDir` to be used in all lifecycle methods and test methods of
the test class. For better isolation, you should use an instance field or constructor
injection so that each test method uses a separate directory.

[source,java,indent=0]
.A test class that shares a temporary directory across test methods
----
include::{testDir}/example/TempDirectoryDemo.java[tags=user_guide_field_injection]
----

The `@TempDir` annotation has an optional `cleanup` attribute that can be set to either
`NEVER`, `ON_SUCCESS`, or `ALWAYS`. If the cleanup mode is set to `NEVER`, the temporary
directory will not be deleted after the test completes. If it is set to `ON_SUCCESS`, the
temporary directory will only be deleted after the test if the test completed successfully.

The default cleanup mode is `ALWAYS`. You can use the
`junit.jupiter.tempdir.cleanup.mode.default`
<<running-tests-config-params, configuration parameter>> to override this default.

[source,java,indent=0]
.A test class with a temporary directory that doesn't get cleaned up
----
include::{testDir}/example/TempDirectoryDemo.java[tags=user_guide_cleanup_mode]
----

`@TempDir` supports the programmatic creation of temporary directories via the optional
`factory` attribute. This is typically used to gain control over the temporary directory
creation, like defining the parent directory or the file system that should be used.

Factories can be created by implementing `TempDirFactory`. Implementations must provide a
no-args constructor and should not make any assumptions regarding when and how many times
they are instantiated, but they can assume that their `createTempDirectory(...)` and
`close()` methods will both be called once per instance, in this order, and from the same
thread.

The default implementation available in Jupiter delegates directory creation to
`java.nio.file.Files::createTempDirectory` which uses the default file system and the
system's temporary directory as the parent directory. It passes `junit-` as the prefix
string of the generated directory name to help identify it as a created by JUnit.

The following example defines a factory that uses the test name as the directory name
prefix instead of the `junit` constant value.

[source,java,indent=0]
.A test class with a temporary directory having the test name as the directory name prefix
----
include::{testDir}/example/TempDirectoryDemo.java[tags=user_guide_factory_name_prefix]
----

It is also possible to use an in-memory file system like `{Jimfs}` for the creation of the
temporary directory. The following example demonstrates how to achieve that.

[source,java,indent=0]
.A test class with a temporary directory created with the Jimfs in-memory file system
----
include::{testDir}/example/TempDirectoryDemo.java[tags=user_guide_factory_jimfs]
----

`@TempDir` can also be used as a <<writing-tests-meta-annotations, meta-annotation>> to
reduce repetition. The following code listing shows how to create a custom `@JimfsTempDir`
annotation that can be used as a drop-in replacement for
`@TempDir(factory = JimfsTempDirFactory.class)`.

[source,java,indent=0]
.A custom annotation meta-annotated with `@TempDir`
----
include::{testDir}/example/TempDirectoryDemo.java[tags=user_guide_composed_annotation]
----

The following example demonstrates how to use the custom `@JimfsTempDir` annotation.

[source,java,indent=0]
.A test class using the custom annotation
----
include::{testDir}/example/TempDirectoryDemo.java[tags=user_guide_composed_annotation_usage]
----

Meta-annotations or additional annotations on the field or parameter the `TempDir`
annotation is declared on might expose additional attributes to configure the factory.
Such annotations and related attributes can be accessed via the `AnnotatedElementContext`
parameter of the `createTempDirectory(...)` method.

You can use the `junit.jupiter.tempdir.factory.default` <<running-tests-config-params,
configuration parameter>> to specify the fully qualified class name of the
`TempDirFactory` you would like to use by default. Just like for factories configured via
the `factory` attribute of the `@TempDir` annotation, the supplied class has to implement
the `TempDirFactory` interface. The default factory will be used for all `@TempDir`
annotations unless the `factory` attribute of the annotation specifies a different factory.

In summary, the factory for a temporary directory is determined according to the following
precedence rules:

1. The `factory` attribute of the `@TempDir` annotation, if present
2. The default `TempDirFactory` configured via the configuration
parameter, if present
3. Otherwise, `org.junit.jupiter.api.io.TempDirFactory$Standard` will be used.

[[writing-tests-built-in-extensions-AutoClose]]
==== The @AutoClose Extension

The built-in `{AutoCloseExtension}` automatically closes resources associated with fields.
It is registered by default. To use it, annotate a field in a test class with
`{AutoClose}`.

`@AutoClose` fields may be either `static` or non-static. If the value of an `@AutoClose`
field is `null` when it is evaluated the field will be ignored, but a warning message will
be logged to inform you.

By default, `@AutoClose` expects the value of the annotated field to implement a `close()`
method that will be invoked to close the resource. However, developers can customize the
name of the close method via the `value` attribute. For example, `@AutoClose("shutdown")`
instructs JUnit to look for a `shutdown()` method to close the resource.

`@AutoClose` fields are inherited from superclasses. Furthermore, `@AutoClose` fields from
subclasses will be closed before `@AutoClose` fields in superclasses.

When multiple `@AutoClose` fields exist within a given test class, the order in which the
resources are closed depends on an algorithm that is deterministic but intentionally
nonobvious. This ensures that subsequent runs of a test suite close resources in the same
order, thereby allowing for repeatable builds.

The `AutoCloseExtension` implements the `AfterAllCallback` and
`TestInstancePreDestroyCallback` extension APIs. Consequently, a `static` `@AutoClose`
field will be closed after all tests in the current test class have completed, effectively
after `@AfterAll` methods have executed for the test class. A non-static `@AutoClose`
field will be closed before the current test class instance is destroyed. Specifically, if
the test class is configured with `@TestInstance(Lifecycle.PER_METHOD)` semantics, a
non-static `@AutoClose` field will be closed after the execution of each test method, test
factory method, or test template method. However, if the test class is configured with
`@TestInstance(Lifecycle.PER_CLASS)` semantics, a non-static `@AutoClose` field will not
be closed until the current test class instance is no longer needed, which means after
`@AfterAll` methods and after all `static` `@AutoClose` fields have been closed.

The following example demonstrates how to annotate an instance field with `@AutoClose` so
that the resource is automatically closed after test execution. In this example, we assume
that the default `@TestInstance(Lifecycle.PER_METHOD)` semantics apply.

[source,java,indent=0]
.A test class using `@AutoClose` to close a resource
----
include::{testDir}/example/AutoCloseDemo.java[tags=user_guide_example]
----
<1> Annotate an instance field with `@AutoClose`.
<2> `WebClient` implements `java.lang.AutoCloseable` which defines a `close()` method that
    will be invoked after each `@Test` method.<|MERGE_RESOLUTION|>--- conflicted
+++ resolved
@@ -1945,30 +1945,20 @@
 
 Each factory method must generate a _stream_ of _arguments_, and each set of arguments
 within the stream will be provided as the physical arguments for individual invocations
-<<<<<<< HEAD
-of the annotated `@ParameterizedTest` method. Generally speaking this translates to a
-`Stream` of `Arguments` (i.e., `Stream<Arguments>`); however, the actual concrete return
-type can take on many forms. In this context, a "stream" is anything that JUnit can
-reliably convert into a `Stream`, such as `Stream`, `DoubleStream`, `LongStream`,
-`IntStream`, `Collection`, `Iterator`, `Iterable`, an array of objects or primitives, or
-any type that provides an `iterator(): Iterator` method (such as, for example, a
-`kotlin.sequences.Sequence`). The "arguments" within the stream can be supplied as an
-instance of `Arguments`, an array of objects (e.g., `Object[]`), or a single value if the
-parameterized test method accepts a single argument.
-=======
 of the annotated `@ParameterizedClass` or `@ParameterizedTest`. Generally speaking this
 translates to a `Stream` of `Arguments` (i.e., `Stream<Arguments>`); however, the actual
 concrete return type can take on many forms. In this context, a "stream" is anything that
 JUnit can reliably convert into a `Stream`, such as `Stream`, `DoubleStream`,
-`LongStream`, `IntStream`, `Collection`, `Iterator`, `Iterable`, an array of objects, or
-an array of primitives. The "arguments" within the stream can be supplied as an instance
-of `Arguments`, an array of objects (e.g., `Object[]`), or a single value if the
+`LongStream`, `IntStream`, `Collection`, `Iterator`, `Iterable`, an array of objects or
+primitives, or
+any type that provides an `iterator(): Iterator` method (such as, for example, a
+`kotlin.sequences.Sequence`). The "arguments" within the stream can be supplied as an
+instance of `Arguments`, an array of objects (e.g., `Object[]`), or a single value if the
 parameterized class or test method accepts a single argument.
 
 If the return type is `Stream` or one of the primitive streams,
 JUnit will properly close it by calling `BaseStream.close()`,
 making it safe to use a resource such as `Files.lines()`.
->>>>>>> c27907da
 
 If you only need a single parameter, you can return a `Stream` of instances of the
 parameter type as demonstrated in the following example.
@@ -2050,18 +2040,11 @@
 however, the actual concrete field type can take on many forms. Generally speaking this
 translates to a `Collection`, an `Iterable`, a `Supplier` of a stream (`Stream`,
 `DoubleStream`, `LongStream`, or `IntStream`), a `Supplier` of an `Iterator`, an array of
-<<<<<<< HEAD
 objects or primitives, or any type that provides an `iterator(): Iterator` method (such
 as, for example, a `kotlin.sequences.Sequence`). Each set of "arguments" within the
 "stream" can be supplied as an instance of `Arguments`, an array of objects (for example,
-`Object[]`, `String[]`, etc.), or a single value if the parameterized test method accepts
+`Object[]`, `String[]`, etc.), or a single value if the parameterized class ortest method accepts
 a single argument.
-=======
-objects, or an array of primitives. Each set of "arguments" within the "stream" can be
-supplied as an instance of `Arguments`, an array of objects (for example, `Object[]`,
-`String[]`, etc.), or a single value if the parameterized class or test method accepts a
-single argument.
->>>>>>> c27907da
 
 [WARNING]
 ====
