--- conflicted
+++ resolved
@@ -116,14 +116,8 @@
 	}
 
 	dependencies {
-<<<<<<< HEAD
 		compile("com.google.code.findbugs:jsr305:3.0.2")
-		// The following dependency is necessary to avoid compiler warnings about
-		// not being able to find the @API annotation when compiling test sources.
-		testCompileOnly("org.apiguardian:apiguardian-api:${apiGuardianVersion}")
-=======
 		api("org.apiguardian:apiguardian-api:${apiGuardianVersion}")
->>>>>>> ec954439
 	}
 
 	tasks.withType(Test) { task ->
