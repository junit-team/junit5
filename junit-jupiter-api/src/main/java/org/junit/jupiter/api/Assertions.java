--- conflicted
+++ resolved
@@ -3141,17 +3141,13 @@
 	 * <p>If you do not want to perform additional checks on the exception instance,
 	 * ignore the return value.
 	 *
-<<<<<<< HEAD
-	 * <p>Fails with the supplied failure {@code message}.
-	 *
-	 * @see #assertThrowsExactly(Class, Executable, String)
-=======
 	 * <p>Fails with the supplied failure {@code message}. Note that the supplied
 	 * {@code message} is <strong>not</strong> the expected message of the thrown
 	 * exception. To assert the expected message of the thrown exception, you must
 	 * use a separate, subsequent assertion against the exception returned from
 	 * this method.
->>>>>>> 2cadc08a
+	 *
+	 * @see #assertThrowsExactly(Class, Executable, String)
 	 */
 	public static <T extends Throwable> T assertThrows(Class<T> expectedType, Executable executable, String message) {
 		return AssertThrows.assertThrows(expectedType, executable, message);
