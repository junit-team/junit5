--- conflicted
+++ resolved
@@ -11,7 +11,6 @@
 import org.junit.Test;
 import org.junit.runner.JUnitCore;
 import org.junit.runner.Result;
-import org.junit.runner.Runner;
 
 public class SuiteMethodTest {
 	public static boolean wasRun;
@@ -67,13 +66,6 @@
 			return new JUnit4TestAdapter(CompatibilityTest.class);
 		}
 	}
-<<<<<<< HEAD
-	
-	@Test public void failIfEverythingIsIgnoredOut() {
-		Result result= JUnitCore.runClasses(CompatibilityTest.class);
-		assertEquals(0, result.getIgnoreCount());
-		assertEquals(1, result.getFailureCount());
-=======
 
 	// when executing as JUnit 3, ignored tests are stripped out before execution
 	@Test
@@ -86,7 +78,6 @@
 		assertEquals(1, description.getChildren().size());
 		assertEquals("initializationError", description.getChildren().get(0)
 				.getMethodName());
->>>>>>> c3873cf7
 	}
 
 	static public class NewTestSuiteFails {
