--- conflicted
+++ resolved
@@ -64,18 +64,12 @@
 	/**
 	 * Returns a new fresh folder with the given name under the temporary folder.
 	 */
-<<<<<<< HEAD
 	public File newFolder(String... folderNames) {
-		File file = folder;
+		File file = getRoot();
 		for (String folderName : folderNames) {
 			file = new File(file, folderName);
 			file.mkdir();
 		}
-=======
-	public File newFolder(String folderName) {
-		File file= new File(getRoot(), folderName);
-		file.mkdir();
->>>>>>> 95f6c415
 		return file;
 	}
 
