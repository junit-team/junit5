package org.junit.rules;

import java.util.ArrayList;
import java.util.List;

import org.junit.internal.AssumptionViolatedException;
import org.junit.runner.Description;
import org.junit.runners.model.MultipleFailureException;
import org.junit.runners.model.Statement;

/**
 * TestWatcher is a base class for Rules that take note of the testing
 * action, without modifying it. For example, this class will keep a log of each
 * passing and failing test:
 *
 * <pre>
 * public static class WatchmanTest {
 *  private static String watchedLog;
 *
 *  &#064;Rule
 *  public TestWatcher watchman= new TestWatcher() {
 *      &#064;Override
 *      protected void failed(Throwable e, Description description) {
 *          watchedLog+= description + &quot;\n&quot;;
 *      }
 *
 *      &#064;Override
 *      protected void succeeded(Description description) {
 *          watchedLog+= description + &quot; &quot; + &quot;success!\n&quot;;
 *         }
 *     };
 *
 *  &#064;Test
 *  public void fails() {
 *      fail();
 *  }
 *
 *  &#064;Test
 *  public void succeeds() {
 *     }
 * }
 * </pre>
 *
 * @since 4.9
 */
public abstract class TestWatcher implements TestRule {
    public Statement apply(final Statement base, final Description description) {
        return new Statement() {
            @Override
            public void evaluate() throws Throwable {
                List<Throwable> errors = new ArrayList<Throwable>();

<<<<<<< HEAD
				startingQuietly(description, errors);
				try {
					base.evaluate();
					succeededQuietly(description, errors);
				} catch (AssumptionViolatedException e) {
					errors.add(e);
					skippedQuietly(e, description, errors);
				} catch (Throwable t) {
					errors.add(t);
					failedQuietly(t, description, errors);
				} finally {
					finishedQuietly(description, errors);
				}
				
				MultipleFailureException.assertEmpty(errors);
			}
		};
	}
=======
                startingQuietly(description, errors);
                try {
                    base.evaluate();
                    succeededQuietly(description, errors);
                } catch (AssumptionViolatedException e) {
                    skipped(e, description);
                    throw e;
                } catch (Throwable t) {
                    errors.add(t);
                    failedQuietly(t, description, errors);
                } finally {
                    finishedQuietly(description, errors);
                }
>>>>>>> 2f879b9e

                MultipleFailureException.assertEmpty(errors);
            }
        };
    }

<<<<<<< HEAD
	private void skippedQuietly(AssumptionViolatedException e, Description description,
			List<Throwable> errors) {
		try {
			skipped(e, description);
		} catch (Throwable t) {
			errors.add(t);
		}
	}

	private void startingQuietly(Description description,
			List<Throwable> errors) {
		try {
			starting(description);
		} catch (Throwable t) {
			errors.add(t);
		}
	}
	
	private void finishedQuietly(Description description,
			List<Throwable> errors) {
		try {
			finished(description);
		} catch (Throwable t) {
			errors.add(t);
		}
	}
	
	/**
	 * Invoked when a test succeeds
	 * 
	 * @param description
	 */
	protected void succeeded(Description description) {
	}
=======
    private void succeededQuietly(Description description,
            List<Throwable> errors) {
        try {
            succeeded(description);
        } catch (Throwable t) {
            errors.add(t);
        }
    }
>>>>>>> 2f879b9e

    private void failedQuietly(Throwable t, Description description,
            List<Throwable> errors) {
        try {
            failed(t, description);
        } catch (Throwable t1) {
            errors.add(t1);
        }
    }

    private void startingQuietly(Description description,
            List<Throwable> errors) {
        try {
            starting(description);
        } catch (Throwable t) {
            errors.add(t);
        }
    }

    private void finishedQuietly(Description description,
            List<Throwable> errors) {
        try {
            finished(description);
        } catch (Throwable t) {
            errors.add(t);
        }
    }

    /**
     * Invoked when a test succeeds
     */
    protected void succeeded(Description description) {
    }

    /**
     * Invoked when a test fails
     */
    protected void failed(Throwable e, Description description) {
    }

    /**
     * Invoked when a test is skipped due to a failed assumption.
     */
    protected void skipped(AssumptionViolatedException e, Description description) {
    }

    /**
     * Invoked when a test is about to start
     */
    protected void starting(Description description) {
    }

    /**
     * Invoked when a test method finishes (whether passing or failing)
     */
    protected void finished(Description description) {
    }
}<|MERGE_RESOLUTION|>--- conflicted
+++ resolved
@@ -1,42 +1,42 @@
 package org.junit.rules;
-
-import java.util.ArrayList;
-import java.util.List;
 
 import org.junit.internal.AssumptionViolatedException;
 import org.junit.runner.Description;
 import org.junit.runners.model.MultipleFailureException;
 import org.junit.runners.model.Statement;
 
+import java.util.ArrayList;
+import java.util.List;
+
 /**
  * TestWatcher is a base class for Rules that take note of the testing
  * action, without modifying it. For example, this class will keep a log of each
  * passing and failing test:
- *
+ * <p/>
  * <pre>
  * public static class WatchmanTest {
- *  private static String watchedLog;
+ * 	private static String watchedLog;
  *
- *  &#064;Rule
- *  public TestWatcher watchman= new TestWatcher() {
- *      &#064;Override
- *      protected void failed(Throwable e, Description description) {
- *          watchedLog+= description + &quot;\n&quot;;
- *      }
+ * 	&#064;Rule
+ * 	public TestWatcher watchman= new TestWatcher() {
+ * 		&#064;Override
+ * 		protected void failed(Throwable e, Description description) {
+ * 			watchedLog+= description + &quot;\n&quot;;
+ *         }
  *
- *      &#064;Override
- *      protected void succeeded(Description description) {
- *          watchedLog+= description + &quot; &quot; + &quot;success!\n&quot;;
+ * 		&#064;Override
+ * 		protected void succeeded(Description description) {
+ * 			watchedLog+= description + &quot; &quot; + &quot;success!\n&quot;;
  *         }
  *     };
  *
- *  &#064;Test
- *  public void fails() {
- *      fail();
- *  }
+ * 	&#064;Test
+ * 	public void fails() {
+ * 		fail();
+ *     }
  *
- *  &#064;Test
- *  public void succeeds() {
+ * 	&#064;Test
+ * 	public void succeeds() {
  *     }
  * }
  * </pre>
@@ -50,94 +50,36 @@
             public void evaluate() throws Throwable {
                 List<Throwable> errors = new ArrayList<Throwable>();
 
-<<<<<<< HEAD
-				startingQuietly(description, errors);
-				try {
-					base.evaluate();
-					succeededQuietly(description, errors);
-				} catch (AssumptionViolatedException e) {
-					errors.add(e);
-					skippedQuietly(e, description, errors);
-				} catch (Throwable t) {
-					errors.add(t);
-					failedQuietly(t, description, errors);
-				} finally {
-					finishedQuietly(description, errors);
-				}
-				
-				MultipleFailureException.assertEmpty(errors);
-			}
-		};
-	}
-=======
                 startingQuietly(description, errors);
                 try {
                     base.evaluate();
                     succeededQuietly(description, errors);
                 } catch (AssumptionViolatedException e) {
-                    skipped(e, description);
-                    throw e;
+                    errors.add(e);
+                    skippedQuietly(e, description, errors);
                 } catch (Throwable t) {
                     errors.add(t);
                     failedQuietly(t, description, errors);
                 } finally {
                     finishedQuietly(description, errors);
                 }
->>>>>>> 2f879b9e
 
                 MultipleFailureException.assertEmpty(errors);
             }
         };
     }
 
-<<<<<<< HEAD
-	private void skippedQuietly(AssumptionViolatedException e, Description description,
-			List<Throwable> errors) {
-		try {
-			skipped(e, description);
-		} catch (Throwable t) {
-			errors.add(t);
-		}
-	}
-
-	private void startingQuietly(Description description,
-			List<Throwable> errors) {
-		try {
-			starting(description);
-		} catch (Throwable t) {
-			errors.add(t);
-		}
-	}
-	
-	private void finishedQuietly(Description description,
-			List<Throwable> errors) {
-		try {
-			finished(description);
-		} catch (Throwable t) {
-			errors.add(t);
-		}
-	}
-	
-	/**
-	 * Invoked when a test succeeds
-	 * 
-	 * @param description
-	 */
-	protected void succeeded(Description description) {
-	}
-=======
     private void succeededQuietly(Description description,
-            List<Throwable> errors) {
+                                  List<Throwable> errors) {
         try {
             succeeded(description);
         } catch (Throwable t) {
             errors.add(t);
         }
     }
->>>>>>> 2f879b9e
 
     private void failedQuietly(Throwable t, Description description,
-            List<Throwable> errors) {
+                               List<Throwable> errors) {
         try {
             failed(t, description);
         } catch (Throwable t1) {
@@ -145,8 +87,17 @@
         }
     }
 
+    private void skippedQuietly(AssumptionViolatedException e, Description description,
+                                List<Throwable> errors) {
+        try {
+            skipped(e, description);
+        } catch (Throwable t) {
+            errors.add(t);
+        }
+    }
+
     private void startingQuietly(Description description,
-            List<Throwable> errors) {
+                                 List<Throwable> errors) {
         try {
             starting(description);
         } catch (Throwable t) {
@@ -155,7 +106,7 @@
     }
 
     private void finishedQuietly(Description description,
-            List<Throwable> errors) {
+                                 List<Throwable> errors) {
         try {
             finished(description);
         } catch (Throwable t) {
