--- conflicted
+++ resolved
@@ -22,36 +22,6 @@
 	public static JUnit4TestAdapterCache getDefault() {
 		return fInstance;
 	}
-<<<<<<< HEAD
-	
-	// TODO: rename var
-	public Test asTest(Plan plan) {
-		if (plan.isSuite())
-			return createTest(plan);
-		else
-			return asSingleTest(plan.getDescription());
-	}
-
-	private Test asSingleTest(Description description) {
-		if (!containsKey(description))
-			put(description, createSingleTest(description));
-		return get(description);
-	}
-
-	Test createTest(Plan plan) {
-		Description description= plan.getDescription();
-		if (plan.isTest())
-			return createSingleTest(description);
-		else {
-			TestSuite suite = new TestSuite(description.getDisplayName());
-			for (Plan child : plan.getChildren())
-				suite.addTest(asTest(child));
-			return suite;
-		}
-	}
-
-	private JUnit4TestCaseFacade createSingleTest(Description description) {
-=======
 
 	public List<Test> asTestList(Plan plan) {
 		Description description= plan.getDescription();
@@ -92,7 +62,6 @@
 	}
 
 	private Test createTestCase(Description description) {
->>>>>>> c3873cf7
 		return new JUnit4TestCaseFacade(description);
 	}
 
@@ -102,22 +71,6 @@
 		notifier.addListener(new RunListener() {
 			@Override
 			public void testFailure(Failure failure) throws Exception {
-<<<<<<< HEAD
-				result.addError(asSingleTest(failure.getDescription()), failure.getException());
-			}
-
-			@Override
-			public void testFinished(Description description)
-					throws Exception {
-				result.endTest(asSingleTest(description));
-			}
-
-			@Override
-			public void testStarted(Description description)
-					throws Exception {
-				// TODO: this needs to test that the test is created if not seen before
-				result.startTest(asSingleTest(description));
-=======
 				result.addError(asTestCase(failure.getDescription()), failure
 						.getException());
 			}
@@ -130,25 +83,8 @@
 			@Override
 			public void testStarted(Description description) throws Exception {
 				result.startTest(asTestCase(description));
->>>>>>> c3873cf7
 			}
 		});
 		return notifier;
 	}
-<<<<<<< HEAD
-
-	public List<Test> asTestList(Plan plan) {
-		if (plan.isTest())
-			return Arrays.asList(asTest(plan));
-		else {
-			List<Test> returnThis = new ArrayList<Test>();
-			for (Plan child : plan.getChildren()) {
-				returnThis.add(asTest(child));
-			}
-			return returnThis;
-		}
-	}
-
-=======
->>>>>>> c3873cf7
 }