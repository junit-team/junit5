stages:
  - stage: Report
    jobs:
    - job: SigridCI
      container: python:3.9-buster
      continueOnError: true
      steps:
<<<<<<< HEAD
      - bash: "git clone https://github.com/Software-Improvement-Group/sigridci.git sigridci"
      - bash: "./sigridci/sigridci/sigridci.py --customer opensource --system junit --source . --targetquality 3.5"
        env:
          SIGRID_CI_ACCOUNT: $(SIGRID_CI_ACCOUNT)
          SIGRID_CI_TOKEN: $(SIGRID_CI_TOKEN)
=======
      - script: "echo 'Sigrid CI account: $SIGRID_CI_ACCOUNT'"
      - script: "git clone https://github.com/Software-Improvement-Group/sigridci.git sigridci"
      - script: "./sigridci/sigridci/sigridci.py --customer opensource --system junit --source . --targetquality 3.5"
>>>>>>> 6def628f
      <|MERGE_RESOLUTION|>--- conflicted
+++ resolved
@@ -5,15 +5,8 @@
       container: python:3.9-buster
       continueOnError: true
       steps:
-<<<<<<< HEAD
       - bash: "git clone https://github.com/Software-Improvement-Group/sigridci.git sigridci"
       - bash: "./sigridci/sigridci/sigridci.py --customer opensource --system junit --source . --targetquality 3.5"
         env:
           SIGRID_CI_ACCOUNT: $(SIGRID_CI_ACCOUNT)
-          SIGRID_CI_TOKEN: $(SIGRID_CI_TOKEN)
-=======
-      - script: "echo 'Sigrid CI account: $SIGRID_CI_ACCOUNT'"
-      - script: "git clone https://github.com/Software-Improvement-Group/sigridci.git sigridci"
-      - script: "./sigridci/sigridci/sigridci.py --customer opensource --system junit --source . --targetquality 3.5"
->>>>>>> 6def628f
-      +          SIGRID_CI_TOKEN: $(SIGRID_CI_TOKEN)